--- conflicted
+++ resolved
@@ -14,12 +14,8 @@
 [compat]
 LinearAlgebra = "1"
 MuladdMacro = "0.2.2"
-<<<<<<< HEAD
+Reexport = "1.0"
 Static = "0.8, 1"
-=======
-Reexport = "1.0"
-Static = "0.8"
->>>>>>> 32fa7c76
 StaticArrays = "1"
 Trixi = "0.7, 0.8"
 julia = "1.9"