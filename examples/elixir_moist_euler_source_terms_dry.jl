--- conflicted
+++ resolved
@@ -5,16 +5,12 @@
 ###############################################################################
 # semidiscretization of the compressible Euler equations
 
-<<<<<<< HEAD
-equations = CompressibleMoistEulerEquations2D(; g = 0)
-=======
 c_pd = 1004 # specific heat at constant pressure for dry air
 c_vd = 717  # specific heat at constant volume for dry air
 c_pv = 1885 # specific heat at constant pressure for moist air
 c_vv = 1424 # specific heat at constant volume for moist air
 equations = CompressibleMoistEulerEquations2D(c_pd = c_pd, c_vd = c_vd, c_pv = c_pv,
-                                              c_vv = c_vv, gravity = 0.0)
->>>>>>> 9d6bbf58
+                                              c_vv = c_vv, gravity = 0)
 
 initial_condition = initial_condition_convergence_test_dry
 
