--- conflicted
+++ resolved
@@ -111,11 +111,7 @@
     end
 end
 
-<<<<<<< HEAD
-@trixi_testset "elixir_shallowwater_cartesian_geostrophic_balance" begin
-=======
-@trixiatmo_testset "elixir_shallowwater_cartesian_geostrophic_balance (naive)" begin
->>>>>>> 20e069e8
+@trixi_testset "elixir_shallowwater_cartesian_geostrophic_balance (naive)" begin
     @test_trixi_include(joinpath(EXAMPLES_DIR,
                                  "elixir_shallowwater_cartesian_geostrophic_balance.jl"),
                         l2=[0.27676841776660904,
