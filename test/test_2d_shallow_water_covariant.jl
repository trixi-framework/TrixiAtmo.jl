module TestShallowWaterCovariant

using Test
using TrixiAtmo

include("test_trixiatmo.jl")

<<<<<<< HEAD
TEST_POLYDEG = 3
TEST_CELLS_PER_DIMENSION = (5, 5)
TEST_TSPAN = (0.0, 1.0 * SECONDS_PER_DAY)

EXAMPLES_DIR = pkgdir(TrixiAtmo, "examples")
=======
EXAMPLES_DIR = TrixiAtmo.examples_dir()
>>>>>>> 8e9054c3

@trixiatmo_testset "elixir_shallowwater_covariant_geostrophic_balance" begin
    @test_trixi_include(joinpath(EXAMPLES_DIR,
                                 "elixir_shallowwater_covariant_geostrophic_balance.jl"),
                        l2=[
                            0.30653144639858293,
                            0.00019984467582353295,
                            8.767819502806826e-5
                        ],
                        linf=[
                            1.4786544678290738,
                            0.001375460003351342,
                            0.0007564014737142868
                        ],
<<<<<<< HEAD
                        polydeg=TEST_POLYDEG,
                        cells_per_dimension=TEST_CELLS_PER_DIMENSION,
                        tspan=TEST_TSPAN)
=======
                        polydeg=3,
                        cells_per_dimension=(5, 5),
                        tspan=(0.0, 1.0 * SECONDS_PER_DAY))
>>>>>>> 8e9054c3
    # Ensure that we do not have excessive memory allocations
    # (e.g., from type instabilities)
    let
        t = sol.t[end]
        u_ode = sol.u[end]
        du_ode = similar(u_ode)
        @test (@allocated TrixiAtmo.Trixi.rhs!(du_ode, u_ode, semi, t)) < 100
    end
end

@trixiatmo_testset "elixir_shallowwater_covariant_rossby_haurwitz" begin
    @test_trixi_include(joinpath(EXAMPLES_DIR,
                                 "elixir_shallowwater_covariant_rossby_haurwitz.jl"),
                        l2=[265.981826097756, 0.17644364627357367, 0.25356217267195796],
                        linf=[574.6725801771408, 0.5155385127558587, 0.549704048104133],
<<<<<<< HEAD
                        polydeg=TEST_POLYDEG,
                        cells_per_dimension=TEST_CELLS_PER_DIMENSION,
                        tspan=TEST_TSPAN)
=======
                        polydeg=3,
                        cells_per_dimension=(5, 5),
                        tspan=(0.0, 1.0 * SECONDS_PER_DAY))
>>>>>>> 8e9054c3
    # Ensure that we do not have excessive memory allocations
    # (e.g., from type instabilities)
    let
        t = sol.t[end]
        u_ode = sol.u[end]
        du_ode = similar(u_ode)
        @test (@allocated TrixiAtmo.Trixi.rhs!(du_ode, u_ode, semi, t)) < 100
    end
end

@trixiatmo_testset "elixir_shallowwater_covariant_isolated_mountain" begin
    @test_trixi_include(joinpath(EXAMPLES_DIR,
                                 "elixir_shallowwater_covariant_isolated_mountain.jl"),
                        l2=[13.188835117913722, 0.005698389870463649, 0.007624148100358777],
                        linf=[116.64112009453402, 0.05208844726941367, 0.07855581195821103],
<<<<<<< HEAD
                        polydeg=TEST_POLYDEG,
                        cells_per_dimension=TEST_CELLS_PER_DIMENSION,
                        tspan=TEST_TSPAN)
=======
                        polydeg=3,
                        cells_per_dimension=(5, 5),
                        tspan=(0.0, 1.0 * SECONDS_PER_DAY))
    # Ensure that we do not have excessive memory allocations
    # (e.g., from type instabilities)
    let
        t = sol.t[end]
        u_ode = sol.u[end]
        du_ode = similar(u_ode)
        @test (@allocated TrixiAtmo.Trixi.rhs!(du_ode, u_ode, semi, t)) < 100
    end
end

@trixiatmo_testset "elixir_shallowwater_covariant_unsteady_solid_body_rotation_EC" begin
    @test_trixi_include(joinpath(EXAMPLES_DIR,
                                 "elixir_shallowwater_covariant_unsteady_solid_body_rotation_EC.jl"),
                        l2=[
                            0.25498720877863845,
                            0.0002689081664431078,
                            0.00015718255978420539
                        ],
                        linf=[
                            2.135538516899487,
                            0.0013076854064064114,
                            0.0013246467546383922
                        ], # For coverage, test with central flux here instead of usual EC
                        volume_flux=(flux_central, flux_nonconservative_ec),
                        surface_flux=(flux_lax_friedrichs, flux_nonconservative_ec),
                        polydeg=3,
                        cells_per_dimension=(5, 5),
                        tspan=(0.0, 1.0 * SECONDS_PER_DAY))
    # Ensure that we do not have excessive memory allocations
    # (e.g., from type instabilities)
    let
        t = sol.t[end]
        u_ode = sol.u[end]
        du_ode = similar(u_ode)
        @test (@allocated TrixiAtmo.Trixi.rhs!(du_ode, u_ode, semi, t)) < 100
    end
end

@trixiatmo_testset "elixir_shallowwater_covariant_barotropic_instability" begin
    @test_trixi_include(joinpath(EXAMPLES_DIR,
                                 "elixir_shallowwater_covariant_barotropic_instability.jl"),
                        l2=[21.085349167645717, 0.030059547976114206, 0.023419991986079282],
                        linf=[122.97647708776276, 0.17997838634063137, 0.16658465951310109],
                        polydeg=3,
                        cells_per_dimension=(5, 5),
                        tspan=(0.0, 1.0 * SECONDS_PER_DAY))
    # Ensure that we do not have excessive memory allocations
    # (e.g., from type instabilities)
    let
        t = sol.t[end]
        u_ode = sol.u[end]
        du_ode = similar(u_ode)
        @test (@allocated TrixiAtmo.Trixi.rhs!(du_ode, u_ode, semi, t)) < 100
    end
end

@trixiatmo_testset "elixir_shallowwater_covariant_well_balanced" begin
    @test_trixi_include(joinpath(EXAMPLES_DIR,
                                 "elixir_shallowwater_covariant_well_balanced.jl"),
                        l2=[0.0, 0.0, 0.0], linf=[0.0, 0.0, 0.0],
                        polydeg=3,
                        cells_per_dimension=(5, 5),
                        tspan=(0.0, 1.0 * SECONDS_PER_DAY), atol=1e-11)
>>>>>>> 8e9054c3
    # Ensure that we do not have excessive memory allocations
    # (e.g., from type instabilities)
    let
        t = sol.t[end]
        u_ode = sol.u[end]
        du_ode = similar(u_ode)
        @test (@allocated TrixiAtmo.Trixi.rhs!(du_ode, u_ode, semi, t)) < 100
    end
end

<<<<<<< HEAD
@trixiatmo_testset "elixir_shallowwater_covariant_unsteady_solid_body_rotation_EC" begin
    @test_trixi_include(joinpath(EXAMPLES_DIR,
                                 "elixir_shallowwater_covariant_unsteady_solid_body_rotation_EC.jl"),
                        l2=[
                            0.25498720877863845,
                            0.0002689081664431078,
                            0.00015718255978420539
                        ],
                        linf=[
                            2.135538516899487,
                            0.0013076854064064114,
                            0.0013246467546383922
                        ], # For coverage, test with central flux here instead of usual EC
                        volume_flux=(flux_central, flux_nonconservative_ec),
                        surface_flux=(flux_lax_friedrichs, flux_nonconservative_ec),
                        polydeg=TEST_POLYDEG,
                        cells_per_dimension=TEST_CELLS_PER_DIMENSION,
                        tspan=TEST_TSPAN)
    # Ensure that we do not have excessive memory allocations
    # (e.g., from type instabilities)
    let
        t = sol.t[end]
        u_ode = sol.u[end]
        du_ode = similar(u_ode)
        @test (@allocated TrixiAtmo.Trixi.rhs!(du_ode, u_ode, semi, t)) < 100
    end
end

@trixiatmo_testset "elixir_shallowwater_covariant_barotropic_instability" begin
    @test_trixi_include(joinpath(EXAMPLES_DIR,
                                 "elixir_shallowwater_covariant_barotropic_instability.jl"),
                        l2=[21.085349167645717, 0.030059547976114206, 0.023419991986079282],
                        linf=[122.97647708776276, 0.17997838634063137, 0.16658465951310109],
                        polydeg=TEST_POLYDEG,
                        cells_per_dimension=TEST_CELLS_PER_DIMENSION,
                        tspan=TEST_TSPAN)
    # Ensure that we do not have excessive memory allocations
    # (e.g., from type instabilities)
    let
        t = sol.t[end]
        u_ode = sol.u[end]
        du_ode = similar(u_ode)
        @test (@allocated TrixiAtmo.Trixi.rhs!(du_ode, u_ode, semi, t)) < 100
    end
end

=======
>>>>>>> 8e9054c3
end # module<|MERGE_RESOLUTION|>--- conflicted
+++ resolved
@@ -5,15 +5,7 @@
 
 include("test_trixiatmo.jl")
 
-<<<<<<< HEAD
-TEST_POLYDEG = 3
-TEST_CELLS_PER_DIMENSION = (5, 5)
-TEST_TSPAN = (0.0, 1.0 * SECONDS_PER_DAY)
-
-EXAMPLES_DIR = pkgdir(TrixiAtmo, "examples")
-=======
 EXAMPLES_DIR = TrixiAtmo.examples_dir()
->>>>>>> 8e9054c3
 
 @trixiatmo_testset "elixir_shallowwater_covariant_geostrophic_balance" begin
     @test_trixi_include(joinpath(EXAMPLES_DIR,
@@ -28,15 +20,9 @@
                             0.001375460003351342,
                             0.0007564014737142868
                         ],
-<<<<<<< HEAD
-                        polydeg=TEST_POLYDEG,
-                        cells_per_dimension=TEST_CELLS_PER_DIMENSION,
-                        tspan=TEST_TSPAN)
-=======
                         polydeg=3,
                         cells_per_dimension=(5, 5),
                         tspan=(0.0, 1.0 * SECONDS_PER_DAY))
->>>>>>> 8e9054c3
     # Ensure that we do not have excessive memory allocations
     # (e.g., from type instabilities)
     let
@@ -52,15 +38,9 @@
                                  "elixir_shallowwater_covariant_rossby_haurwitz.jl"),
                         l2=[265.981826097756, 0.17644364627357367, 0.25356217267195796],
                         linf=[574.6725801771408, 0.5155385127558587, 0.549704048104133],
-<<<<<<< HEAD
-                        polydeg=TEST_POLYDEG,
-                        cells_per_dimension=TEST_CELLS_PER_DIMENSION,
-                        tspan=TEST_TSPAN)
-=======
                         polydeg=3,
                         cells_per_dimension=(5, 5),
                         tspan=(0.0, 1.0 * SECONDS_PER_DAY))
->>>>>>> 8e9054c3
     # Ensure that we do not have excessive memory allocations
     # (e.g., from type instabilities)
     let
@@ -76,11 +56,6 @@
                                  "elixir_shallowwater_covariant_isolated_mountain.jl"),
                         l2=[13.188835117913722, 0.005698389870463649, 0.007624148100358777],
                         linf=[116.64112009453402, 0.05208844726941367, 0.07855581195821103],
-<<<<<<< HEAD
-                        polydeg=TEST_POLYDEG,
-                        cells_per_dimension=TEST_CELLS_PER_DIMENSION,
-                        tspan=TEST_TSPAN)
-=======
                         polydeg=3,
                         cells_per_dimension=(5, 5),
                         tspan=(0.0, 1.0 * SECONDS_PER_DAY))
@@ -147,7 +122,6 @@
                         polydeg=3,
                         cells_per_dimension=(5, 5),
                         tspan=(0.0, 1.0 * SECONDS_PER_DAY), atol=1e-11)
->>>>>>> 8e9054c3
     # Ensure that we do not have excessive memory allocations
     # (e.g., from type instabilities)
     let
@@ -158,53 +132,4 @@
     end
 end
 
-<<<<<<< HEAD
-@trixiatmo_testset "elixir_shallowwater_covariant_unsteady_solid_body_rotation_EC" begin
-    @test_trixi_include(joinpath(EXAMPLES_DIR,
-                                 "elixir_shallowwater_covariant_unsteady_solid_body_rotation_EC.jl"),
-                        l2=[
-                            0.25498720877863845,
-                            0.0002689081664431078,
-                            0.00015718255978420539
-                        ],
-                        linf=[
-                            2.135538516899487,
-                            0.0013076854064064114,
-                            0.0013246467546383922
-                        ], # For coverage, test with central flux here instead of usual EC
-                        volume_flux=(flux_central, flux_nonconservative_ec),
-                        surface_flux=(flux_lax_friedrichs, flux_nonconservative_ec),
-                        polydeg=TEST_POLYDEG,
-                        cells_per_dimension=TEST_CELLS_PER_DIMENSION,
-                        tspan=TEST_TSPAN)
-    # Ensure that we do not have excessive memory allocations
-    # (e.g., from type instabilities)
-    let
-        t = sol.t[end]
-        u_ode = sol.u[end]
-        du_ode = similar(u_ode)
-        @test (@allocated TrixiAtmo.Trixi.rhs!(du_ode, u_ode, semi, t)) < 100
-    end
-end
-
-@trixiatmo_testset "elixir_shallowwater_covariant_barotropic_instability" begin
-    @test_trixi_include(joinpath(EXAMPLES_DIR,
-                                 "elixir_shallowwater_covariant_barotropic_instability.jl"),
-                        l2=[21.085349167645717, 0.030059547976114206, 0.023419991986079282],
-                        linf=[122.97647708776276, 0.17997838634063137, 0.16658465951310109],
-                        polydeg=TEST_POLYDEG,
-                        cells_per_dimension=TEST_CELLS_PER_DIMENSION,
-                        tspan=TEST_TSPAN)
-    # Ensure that we do not have excessive memory allocations
-    # (e.g., from type instabilities)
-    let
-        t = sol.t[end]
-        u_ode = sol.u[end]
-        du_ode = similar(u_ode)
-        @test (@allocated TrixiAtmo.Trixi.rhs!(du_ode, u_ode, semi, t)) < 100
-    end
-end
-
-=======
->>>>>>> 8e9054c3
 end # module