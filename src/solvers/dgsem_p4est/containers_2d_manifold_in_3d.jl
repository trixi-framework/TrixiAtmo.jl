--- conflicted
+++ resolved
@@ -230,7 +230,7 @@
     return node_coordinates
 end
 
-<<<<<<< HEAD
+# This only works for a sphere
 # Calculate the transformation matrix from contravariant to spherical polar coordinates.
 # This works for any quadrilateral grid on the sphere, generalizing the formulation for the cubed
 # sphere described in Appendix B of:
@@ -284,24 +284,15 @@
 #   International Journal for Numerical Methods in Fluids, 35(8), 869-901. 
 # This is nothing but the cross-product form, but we end up with three contravariant vectors
 # because there are three space dimensions.
-=======
-# This only works for a sphere
->>>>>>> 15062dcd
 function calc_contravariant_vectors_2d_shell!(contravariant_vectors::AbstractArray{<:Any,
                                                                                    5},
                                               element,
                                               jacobian_matrix, node_coordinates,
                                               basis::LobattoLegendreBasis)
     for j in eachnode(basis), i in eachnode(basis)
-<<<<<<< HEAD
-        r = sqrt(node_coordinates[1, i, j, element]^2 +
-                 node_coordinates[2, i, j, element]^2 +
-                 node_coordinates[3, i, j, element]^2)
-=======
         radius = sqrt(node_coordinates[1, i, j, element]^2 +
                       node_coordinates[2, i, j, element]^2 +
                       node_coordinates[3, i, j, element]^2)
->>>>>>> 15062dcd
 
         for n in 1:3
             # (n, m, l) cyclic
@@ -316,12 +307,8 @@
                                                           jacobian_matrix[l, 2, i, j,
                                                                           element] *
                                                           node_coordinates[m, i, j,
-<<<<<<< HEAD
-                                                                           element]) / r
-=======
                                                                            element]) /
                                                          radius
->>>>>>> 15062dcd
 
             contravariant_vectors[n, 2, i, j, element] = (jacobian_matrix[l, 1, i, j,
                                                                           element] *
@@ -331,12 +318,8 @@
                                                           jacobian_matrix[m, 1, i, j,
                                                                           element] *
                                                           node_coordinates[l, i, j,
-<<<<<<< HEAD
-                                                                           element]) / r
-=======
                                                                            element]) /
                                                          radius
->>>>>>> 15062dcd
 
             contravariant_vectors[n, 3, i, j, element] = (jacobian_matrix[m, 1, i, j,
                                                                           element] *
@@ -346,12 +329,9 @@
                                                           jacobian_matrix[m, 2, i, j,
                                                                           element] *
                                                           jacobian_matrix[l, 1, i, j,
-<<<<<<< HEAD
-                                                                          element]) / r
-=======
                                                                           element]) /
                                                          radius
->>>>>>> 15062dcd
+                                                                          element]) / r
         end
     end
 
