--- conflicted
+++ resolved
@@ -18,15 +18,10 @@
 [compat]
 LinearAlgebra = "1"
 MuladdMacro = "0.2.2"
-<<<<<<< HEAD
-Static = "0.8"
-StaticArrayInterface = "1"
-=======
 NLsolve = "4.5.1"
 Reexport = "1.0"
 Static = "0.8, 1"
 StaticArrayInterface = "1.5.1"
->>>>>>> e9ec616a
 StaticArrays = "1"
 StrideArrays = "0.1.28"
 Trixi = "0.7, 0.8"
