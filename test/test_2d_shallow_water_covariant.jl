module TestShallowWaterCovariant

using Test
using TrixiAtmo

include("test_trixiatmo.jl")

EXAMPLES_DIR = TrixiAtmo.examples_dir()

@trixiatmo_testset "elixir_shallowwater_covariant_geostrophic_balance" begin
    @test_trixi_include(joinpath(EXAMPLES_DIR,
                                 "elixir_shallowwater_covariant_geostrophic_balance.jl"),
                        l2=[
                            0.27823189465180176,
                            0.00021164119121947655,
                            8.588414721470682e-5
                        ],
                        linf=[
                            1.818810315677183,
                            0.001140237382440748,
                            0.0010284231183847609
                        ],
                        polydeg=3,
                        cells_per_dimension=(5, 5),
                        tspan=(0.0, 1.0 * SECONDS_PER_DAY))
    # Ensure that we do not have excessive memory allocations
    # (e.g., from type instabilities)
    let
        t = sol.t[end]
        u_ode = sol.u[end]
        du_ode = similar(u_ode)
        @test (@allocated TrixiAtmo.Trixi.rhs!(du_ode, u_ode, semi, t)) < 100
    end
end

@trixiatmo_testset "elixir_shallowwater_covariant_rossby_haurwitz" begin
    @test_trixi_include(joinpath(EXAMPLES_DIR,
<<<<<<< HEAD
                                 "elixir_shallowwater_covariant_rossby_haurwitz_EC.jl"),
                        l2=[265.982080624612, 0.17691380660353082, 0.25383558815062035],
                        linf=[579.0665426686955, 0.5054650879522844, 0.5629724540607254],
=======
                                 "elixir_shallowwater_covariant_rossby_haurwitz.jl"),
                        l2=[265.981826097756, 0.17644364627357367, 0.25356217267195796],
                        linf=[574.6725801771408, 0.5155385127558587, 0.549704048104133],
                        polydeg=3,
                        cells_per_dimension=(5, 5),
>>>>>>> dcc9c9ae
                        tspan=(0.0, 1.0 * SECONDS_PER_DAY))
    # Ensure that we do not have excessive memory allocations
    # (e.g., from type instabilities)
    let
        t = sol.t[end]
        u_ode = sol.u[end]
        du_ode = similar(u_ode)
        @test (@allocated TrixiAtmo.Trixi.rhs!(du_ode, u_ode, semi, t)) < 100
    end
end

@trixiatmo_testset "elixir_shallowwater_covariant_isolated_mountain" begin
    @test_trixi_include(joinpath(EXAMPLES_DIR,
<<<<<<< HEAD
                                 "elixir_shallowwater_covariant_rossby_haurwitz_EC.jl"),
                        l2=[265.9809675383955, 0.17644521491170614, 0.2535629213762403],
                        linf=[574.6705006776556, 0.5155467030841373, 0.549735873681727],
                        tspan=(0.0, 1.0 * SECONDS_PER_DAY),
                        surface_flux=(flux_lax_friedrichs, flux_nonconservative_ec))
=======
                                 "elixir_shallowwater_covariant_isolated_mountain.jl"),
                        l2=[13.188835117913722, 0.005698389870463649, 0.007624148100358777],
                        linf=[116.64112009453402, 0.05208844726941367, 0.07855581195821103],
                        polydeg=3,
                        cells_per_dimension=(5, 5),
                        tspan=(0.0, 1.0 * SECONDS_PER_DAY))
    # Ensure that we do not have excessive memory allocations
    # (e.g., from type instabilities)
    let
        t = sol.t[end]
        u_ode = sol.u[end]
        du_ode = similar(u_ode)
        @test (@allocated TrixiAtmo.Trixi.rhs!(du_ode, u_ode, semi, t)) < 100
    end
end

@trixiatmo_testset "elixir_shallowwater_covariant_unsteady_solid_body_rotation_EC" begin
    @test_trixi_include(joinpath(EXAMPLES_DIR,
                                 "elixir_shallowwater_covariant_unsteady_solid_body_rotation_EC.jl"),
                        l2=[
                            0.25498720877863845,
                            0.0002689081664431078,
                            0.00015718255978420539
                        ],
                        linf=[
                            2.135538516899487,
                            0.0013076854064064114,
                            0.0013246467546383922
                        ], # For coverage, test with central flux here instead of usual EC
                        volume_flux=(flux_central, flux_nonconservative_ec),
                        surface_flux=(flux_lax_friedrichs, flux_nonconservative_ec),
                        polydeg=3,
                        cells_per_dimension=(5, 5),
                        tspan=(0.0, 1.0 * SECONDS_PER_DAY))
    # Ensure that we do not have excessive memory allocations
    # (e.g., from type instabilities)
    let
        t = sol.t[end]
        u_ode = sol.u[end]
        du_ode = similar(u_ode)
        @test (@allocated TrixiAtmo.Trixi.rhs!(du_ode, u_ode, semi, t)) < 100
    end
end

@trixiatmo_testset "elixir_shallowwater_covariant_barotropic_instability" begin
    @test_trixi_include(joinpath(EXAMPLES_DIR,
                                 "elixir_shallowwater_covariant_barotropic_instability.jl"),
                        l2=[21.085349167645717, 0.030059547976114206, 0.023419991986079282],
                        linf=[122.97647708776276, 0.17997838634063137, 0.16658465951310109],
                        polydeg=3,
                        cells_per_dimension=(5, 5),
                        tspan=(0.0, 1.0 * SECONDS_PER_DAY))
    # Ensure that we do not have excessive memory allocations
    # (e.g., from type instabilities)
    let
        t = sol.t[end]
        u_ode = sol.u[end]
        du_ode = similar(u_ode)
        @test (@allocated TrixiAtmo.Trixi.rhs!(du_ode, u_ode, semi, t)) < 100
    end
end

@trixiatmo_testset "elixir_shallowwater_covariant_well_balanced" begin
    @test_trixi_include(joinpath(EXAMPLES_DIR,
                                 "elixir_shallowwater_covariant_well_balanced.jl"),
                        l2=[0.0, 0.0, 0.0], linf=[0.0, 0.0, 0.0],
                        polydeg=3,
                        cells_per_dimension=(5, 5),
                        tspan=(0.0, 1.0 * SECONDS_PER_DAY), atol=1e-11)
>>>>>>> dcc9c9ae
    # Ensure that we do not have excessive memory allocations
    # (e.g., from type instabilities)
    let
        t = sol.t[end]
        u_ode = sol.u[end]
        du_ode = similar(u_ode)
        @test (@allocated TrixiAtmo.Trixi.rhs!(du_ode, u_ode, semi, t)) < 100
    end
end

end # module<|MERGE_RESOLUTION|>--- conflicted
+++ resolved
@@ -16,9 +16,9 @@
                             8.588414721470682e-5
                         ],
                         linf=[
-                            1.818810315677183,
-                            0.001140237382440748,
-                            0.0010284231183847609
+                            1.4786544678290738,
+                            0.001375460003351342,
+                            0.0007564014737142868
                         ],
                         polydeg=3,
                         cells_per_dimension=(5, 5),
@@ -35,17 +35,11 @@
 
 @trixiatmo_testset "elixir_shallowwater_covariant_rossby_haurwitz" begin
     @test_trixi_include(joinpath(EXAMPLES_DIR,
-<<<<<<< HEAD
-                                 "elixir_shallowwater_covariant_rossby_haurwitz_EC.jl"),
-                        l2=[265.982080624612, 0.17691380660353082, 0.25383558815062035],
-                        linf=[579.0665426686955, 0.5054650879522844, 0.5629724540607254],
-=======
                                  "elixir_shallowwater_covariant_rossby_haurwitz.jl"),
                         l2=[265.981826097756, 0.17644364627357367, 0.25356217267195796],
                         linf=[574.6725801771408, 0.5155385127558587, 0.549704048104133],
                         polydeg=3,
                         cells_per_dimension=(5, 5),
->>>>>>> dcc9c9ae
                         tspan=(0.0, 1.0 * SECONDS_PER_DAY))
     # Ensure that we do not have excessive memory allocations
     # (e.g., from type instabilities)
@@ -59,13 +53,6 @@
 
 @trixiatmo_testset "elixir_shallowwater_covariant_isolated_mountain" begin
     @test_trixi_include(joinpath(EXAMPLES_DIR,
-<<<<<<< HEAD
-                                 "elixir_shallowwater_covariant_rossby_haurwitz_EC.jl"),
-                        l2=[265.9809675383955, 0.17644521491170614, 0.2535629213762403],
-                        linf=[574.6705006776556, 0.5155467030841373, 0.549735873681727],
-                        tspan=(0.0, 1.0 * SECONDS_PER_DAY),
-                        surface_flux=(flux_lax_friedrichs, flux_nonconservative_ec))
-=======
                                  "elixir_shallowwater_covariant_isolated_mountain.jl"),
                         l2=[13.188835117913722, 0.005698389870463649, 0.007624148100358777],
                         linf=[116.64112009453402, 0.05208844726941367, 0.07855581195821103],
@@ -135,7 +122,6 @@
                         polydeg=3,
                         cells_per_dimension=(5, 5),
                         tspan=(0.0, 1.0 * SECONDS_PER_DAY), atol=1e-11)
->>>>>>> dcc9c9ae
     # Ensure that we do not have excessive memory allocations
     # (e.g., from type instabilities)
     let
