--- conflicted
+++ resolved
@@ -11,10 +11,6 @@
 using Reexport: @reexport
 using Trixi
 using MuladdMacro: @muladd
-<<<<<<< HEAD
-@reexport using StaticArrays: SVector, SMatrix
-=======
->>>>>>> e9ec616a
 using Static: True, False
 using StaticArrayInterface: static_size
 using StrideArrays: StrideArray, StaticInt, PtrArray
