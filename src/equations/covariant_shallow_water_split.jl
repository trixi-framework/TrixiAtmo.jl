@muladd begin
#! format: noindent

@doc raw"""
    SplitCovariantShallowWaterEquations2D{GlobalCoordinateSystem} <:  
        AbstractCovariantEquations{2, 3, GlobalCoordinateSystem, 3}

Alternative flux formulation of [`CovariantShallowWaterEquations2D`](@ref) given on the 
reference element by 
```math
J \frac{\partial}{\partial t}
\left[\begin{array}{c} h \\ hv^1 \\ hv^2 \end{array}\right] 
+
\frac{\partial}{\partial \xi^1} 
\left[\begin{array}{c} J h v^1 \\ J h v^1 v^1 \\ J h v^2 v^1 \end{array}\right]
+ 
\frac{\partial}{\partial \xi^2} 
\left[\begin{array}{c} J h v^2 \\ J h v^1 v^2 \\ J h v^2 v^2 \end{array}\right] 
+
J \left[\begin{array}{c} 0 \\ \Upsilon^1 \\ \Upsilon^2 \end{array}\right] 
= 
J\left[\begin{array}{c}0 \\ s^1 \\ s^2 \end{array}\right].
```
In the above, the non-conservative differential terms in the momentum equations are given by
```math
<<<<<<< HEAD
\Upsilon^a = \frac{1}{2}hu^b\big(G^{ac}\partial_b u_c - \partial_b u^a\big) 
+ ghG^{ab}\partial_b (h + h_s),
=======
\Upsilon^i = \frac{1}{2}hv^j\big(G^{ik}\partial_j v_k - \partial_j v^i\big) 
+ ghG^{ij}\partial_j (h + b),
>>>>>>> 8e9054c3
```
where we allow for a variable bottom topography defined by $h_s$, and the algebraic 
momentum source terms implemented in `source_terms_geometric_coriolis` are given by
```math
<<<<<<< HEAD
s^a = -\frac{1}{2}\big(\Gamma_{bc}^a hu^bu^c - G^{ac}\Gamma_{bc}^d hu^b u_d \big) 
- f JG^{ab}\varepsilon_{bc} hu^c.
```
In the above, we employ the same notation as in [`CovariantShallowWaterEquations2D`](@ref) 
(including summation over repeated indices) and note that the covariant velocity components are given by $u_a = G_{ab} u^b$. To obtain an entropy-conservative scheme with respect to 
the total energy
```math
S = \frac{1}{2}h(u_1 u^1 + u_2u^2)  + \frac{1}{2}gh^2 + gh h_s,
=======
s^i = -\frac{1}{2}\big(\Gamma_{jk}^i hv^j v^k - G^{ik}\Gamma_{jk}^lh v^j v_l \big) 
- f JG^{ij}\varepsilon_{jk} hv^k.
```
In the above, we employ the same notation as in [`CovariantShallowWaterEquations2D`](@ref) 
(including summation over repeated indices) and note that the covariant velocity components are given by $v_i = G_{ij} v^j$. To obtain an entropy-conservative scheme with respect to 
the total energy
```math
\eta = \frac{1}{2}h(v_1 v^1 + v_2v^2)  + \frac{1}{2}gh^2 + ghb,
>>>>>>> 8e9054c3
```
this equation type should be used with `volume_flux = (flux_ec, flux_nonconservative_ec)`.
!!! warning "Experimental implementation"
    The use of entropy-stable split-form/flux-differencing formulations for covariant 
    equations is an experimental feature and may change in future releases.
"""
struct SplitCovariantShallowWaterEquations2D{GlobalCoordinateSystem, RealT <: Real} <:
       AbstractCovariantShallowWaterEquations2D{GlobalCoordinateSystem}
    gravity::RealT  # acceleration due to gravity
    rotation_rate::RealT  # rotation rate for Coriolis term 
    global_coordinate_system::GlobalCoordinateSystem
    function SplitCovariantShallowWaterEquations2D(gravity::RealT,
                                                   rotation_rate::RealT;
                                                   global_coordinate_system = GlobalCartesianCoordinates()) where {RealT <:
                                                                                                                   Real}
        return new{typeof(global_coordinate_system), RealT}(gravity, rotation_rate)
    end
end

# This alternative flux formulation has non-conservative terms even in the absence of 
# variable bottom topography
Trixi.have_nonconservative_terms(::SplitCovariantShallowWaterEquations2D) = True()

# Flux as a function of the state vector u, as well as the auxiliary variables aux_vars, 
# which contain the geometric information required for the covariant form.
# Note that this flux does not include the pressure term.
@inline function Trixi.flux(u, aux_vars, orientation::Integer,
                            equations::SplitCovariantShallowWaterEquations2D)
    # Geometric variables
    J = area_element(aux_vars, equations)

    # Physical variables
    h_vcon = momentum_contravariant(u, equations)
    vcon = velocity_contravariant(u, equations)

    # Compute and store mass flux 
    mass_flux = J * h_vcon[orientation]

    # Reuse mass flux to compute momentum flux
    return SVector(mass_flux, mass_flux * vcon[1], mass_flux * vcon[2])
end

@doc raw"""
    Trixi.flux_ec(u_ll, u_rr, aux_vars_ll, aux_vars_rr,
                               orientation::Integer,
                               equations::SplitCovariantShallowWaterEquations2D)

Symmetric part of an entropy-conservative flux for the shallow water equations in covariant 
form. Note that this does not include the pressure term or the non-symmetric curvature 
correction term. When used with [`flux_nonconservative_ec`](@ref) for the nonconservative volume and surface terms, this flux recovers the formulation described in the following 
paper for the special case of the Euclidean metric $G_{ab} = \delta_{ab}$:
- N. Wintermeyer, A. R. Winters, G. J. Gassner, and D. A. Kopriva (2017). An entropy stable
  nodal discontinuous Galerkin method for the two dimensional shallow water equations on 
  unstructured curvilinear meshes with discontinuous bathymetry. Journal of Computational 
  Physics 300:240-242. 
  [DOI: 10.1016/j.jcp.2017.03.036](https://doi.org/10.1016/j.jcp.2017.03.036)
!!! warning "Experimental implementation"
    The use of entropy-stable split-form/flux-differencing formulations for covariant 
    equations is an experimental feature and may change in future releases.
"""
@inline function Trixi.flux_ec(u_ll, u_rr, aux_vars_ll, aux_vars_rr,
                               orientation::Integer,
                               equations::SplitCovariantShallowWaterEquations2D)
    # Geometric variables
    J_ll = area_element(aux_vars_ll, equations)
    J_rr = area_element(aux_vars_rr, equations)

    # Physical variables
    h_vcon_ll = momentum_contravariant(u_ll, equations)
    h_vcon_rr = momentum_contravariant(u_rr, equations)
    vcon_ll = velocity_contravariant(u_ll, equations)
    vcon_rr = velocity_contravariant(u_rr, equations)

    # Mass flux is simple average
    mass_flux = 0.5f0 * (J_ll * h_vcon_ll[orientation] + J_rr * h_vcon_rr[orientation])

    # Momentum flux is average of mass flux times average of velocities
    return SVector(mass_flux, 0.5f0 * (vcon_ll[1] + vcon_rr[1]) * mass_flux,
                   0.5f0 * (vcon_ll[2] + vcon_rr[2]) * mass_flux)
end

<<<<<<< HEAD
# Non-symmetric part of entropy-conservative flux. Can be used in both surface and volume.
=======
@doc raw"""
    flux_nonconservative_ec(u_ll, u_rr, aux_vars_ll, aux_vars_rr,
                            orientation::Integer,
                            equations::SplitCovariantShallowWaterEquations2D)

  Non-symmetric part of an entropy-conservative flux for the shallow water equations in 
  covariant form, consisting of pressure and bottom topography terms, as well as a 
  curvature correction term. This can be used for both the volume and surface terms.
!!! warning "Experimental implementation"
    The use of entropy-stable split-form/flux-differencing formulations for covariant 
    equations is an experimental feature and may change in future releases.
"""
>>>>>>> 8e9054c3
@inline function flux_nonconservative_ec(u_ll, u_rr, aux_vars_ll,
                                         aux_vars_rr,
                                         orientation::Integer,
                                         equations::SplitCovariantShallowWaterEquations2D)
    # Geometric variables
    Gcon_ll = metric_contravariant(aux_vars_ll, equations)
    Gcov_rr = metric_covariant(aux_vars_rr, equations)
    J_ll = area_element(aux_vars_ll, equations)
    h_s_jump = bottom_topography(aux_vars_rr, equations) -
               bottom_topography(aux_vars_ll, equations)

    # Physical variables
    h_ll = waterheight(u_ll, equations)
    h_rr = waterheight(u_rr, equations)
    h_vcon_ll = momentum_contravariant(u_ll, equations)
    vcon_rr = velocity_contravariant(u_rr, equations)
    vcov_rr = Gcov_rr * vcon_rr
<<<<<<< HEAD

    geometric_term = 0.5f0 * h_vcon_ll[orientation] * (Gcon_ll * vcov_rr - vcon_rr)
    pressure_term = equations.gravity * Gcon_ll[:, orientation] * h_ll *
                    (h_rr + h_s_jump)

    return SVector(zero(eltype(u_ll)), J_ll * (geometric_term[1] + pressure_term[1]),
                   J_ll * (geometric_term[2] + pressure_term[2]))
end

# For smooth bottom topography, we can significantly simplify the nonconservative surface
# term, such that only the pressure term remains.
@inline function flux_nonconservative_surface_simplified(u_ll, u_rr, aux_vars_ll,
                                                         aux_vars_rr,
                                                         orientation::Integer,
                                                         equations::SplitCovariantShallowWaterEquations2D)
    # Geometric variables
    Gcon_ll = metric_contravariant(aux_vars_ll, equations)
    J_ll = area_element(aux_vars_ll, equations)

    # Physical variables
    h_ll = waterheight(u_ll, equations)
    h_rr = waterheight(u_rr, equations)

    pressure_term = equations.gravity * Gcon_ll[:, orientation] * h_ll * h_rr

    return SVector(zero(eltype(u_ll)), J_ll * pressure_term[1], J_ll * pressure_term[2])
end

=======

    geometric_term = 0.5f0 * h_vcon_ll[orientation] * (Gcon_ll * vcov_rr - vcon_rr)
    pressure_term = equations.gravity * Gcon_ll[:, orientation] * h_ll *
                    (h_rr + h_s_jump)

    return SVector(zero(eltype(u_ll)), J_ll * (geometric_term[1] + pressure_term[1]),
                   J_ll * (geometric_term[2] + pressure_term[2]))
end

@doc raw"""
    flux_nonconservative_surface_simplified(u_ll, u_rr, aux_vars_ll, aux_vars_rr,
                                            orientation::Integer,
                                            equations::SplitCovariantShallowWaterEquations2D)

  For bottom topography which is continuous across element interfaces, we can significantly 
  simplify the nonconservative surface terms, such that only the pressure contribution 
  remains. In such cases, this flux is equivalent to [`flux_nonconservative_ec`](@ref) when used as a surface flux, but should not be used as a volume flux.
!!! warning "Experimental implementation"
    The use of entropy-stable split-form/flux-differencing formulations for covariant 
    equations is an experimental feature and may change in future releases.
"""
@inline function flux_nonconservative_surface_simplified(u_ll, u_rr, aux_vars_ll,
                                                         aux_vars_rr,
                                                         orientation::Integer,
                                                         equations::SplitCovariantShallowWaterEquations2D)
    # Geometric variables
    Gcon_ll = metric_contravariant(aux_vars_ll, equations)
    J_ll = area_element(aux_vars_ll, equations)

    # Physical variables
    h_ll = waterheight(u_ll, equations)
    h_rr = waterheight(u_rr, equations)

    pressure_term = equations.gravity * Gcon_ll[:, orientation] * h_ll * h_rr

    return SVector(zero(eltype(u_ll)), J_ll * pressure_term[1], J_ll * pressure_term[2])
end

>>>>>>> 8e9054c3
# Geometric and Coriolis source terms for a rotating sphere for use with the modified 
# split covariant formulation
@inline function source_terms_geometric_coriolis(u, x, t, aux_vars,
                                                 equations::SplitCovariantShallowWaterEquations2D)
    # Geometric variables
    Gcov = metric_covariant(aux_vars, equations)
    Gcon = metric_contravariant(aux_vars, equations)
    (Gamma1, Gamma2) = christoffel_symbols(aux_vars, equations)
    J = area_element(aux_vars, equations)

    # Physical variables
    h_vcon = momentum_contravariant(u, equations)
    v_con = velocity_contravariant(u, equations)

    # Doubly-contravariant and mixed inertial flux tensors
    h_vcon_vcon = h_vcon * v_con'
    h_vcov_vcon = Gcov * h_vcon_vcon

    # Coriolis parameter
    f = 2 * equations.rotation_rate * x[3] / norm(x)  # 2Ωsinθ

    # Geometric source term
    s_geo = 0.5f0 * (SVector(sum(Gamma1 .* h_vcon_vcon), sum(Gamma2 .* h_vcon_vcon)) -
             Gcon * (Gamma1 * h_vcov_vcon[1, :] + Gamma2 * h_vcov_vcon[2, :]))

    # Combined source terms
    source_1 = s_geo[1] + f * J * (Gcon[1, 2] * h_vcon[1] - Gcon[1, 1] * h_vcon[2])
    source_2 = s_geo[2] + f * J * (Gcon[2, 2] * h_vcon[1] - Gcon[2, 1] * h_vcon[2])

    # Do not scale by Jacobian since apply_jacobian! is called before this
    return SVector(zero(eltype(u)), -source_1, -source_2)
end
end # muladd<|MERGE_RESOLUTION|>--- conflicted
+++ resolved
@@ -23,27 +23,12 @@
 ```
 In the above, the non-conservative differential terms in the momentum equations are given by
 ```math
-<<<<<<< HEAD
-\Upsilon^a = \frac{1}{2}hu^b\big(G^{ac}\partial_b u_c - \partial_b u^a\big) 
-+ ghG^{ab}\partial_b (h + h_s),
-=======
 \Upsilon^i = \frac{1}{2}hv^j\big(G^{ik}\partial_j v_k - \partial_j v^i\big) 
 + ghG^{ij}\partial_j (h + b),
->>>>>>> 8e9054c3
 ```
 where we allow for a variable bottom topography defined by $h_s$, and the algebraic 
 momentum source terms implemented in `source_terms_geometric_coriolis` are given by
 ```math
-<<<<<<< HEAD
-s^a = -\frac{1}{2}\big(\Gamma_{bc}^a hu^bu^c - G^{ac}\Gamma_{bc}^d hu^b u_d \big) 
-- f JG^{ab}\varepsilon_{bc} hu^c.
-```
-In the above, we employ the same notation as in [`CovariantShallowWaterEquations2D`](@ref) 
-(including summation over repeated indices) and note that the covariant velocity components are given by $u_a = G_{ab} u^b$. To obtain an entropy-conservative scheme with respect to 
-the total energy
-```math
-S = \frac{1}{2}h(u_1 u^1 + u_2u^2)  + \frac{1}{2}gh^2 + gh h_s,
-=======
 s^i = -\frac{1}{2}\big(\Gamma_{jk}^i hv^j v^k - G^{ik}\Gamma_{jk}^lh v^j v_l \big) 
 - f JG^{ij}\varepsilon_{jk} hv^k.
 ```
@@ -52,7 +37,6 @@
 the total energy
 ```math
 \eta = \frac{1}{2}h(v_1 v^1 + v_2v^2)  + \frac{1}{2}gh^2 + ghb,
->>>>>>> 8e9054c3
 ```
 this equation type should be used with `volume_flux = (flux_ec, flux_nonconservative_ec)`.
 !!! warning "Experimental implementation"
@@ -134,9 +118,6 @@
                    0.5f0 * (vcon_ll[2] + vcon_rr[2]) * mass_flux)
 end
 
-<<<<<<< HEAD
-# Non-symmetric part of entropy-conservative flux. Can be used in both surface and volume.
-=======
 @doc raw"""
     flux_nonconservative_ec(u_ll, u_rr, aux_vars_ll, aux_vars_rr,
                             orientation::Integer,
@@ -149,7 +130,6 @@
     The use of entropy-stable split-form/flux-differencing formulations for covariant 
     equations is an experimental feature and may change in future releases.
 """
->>>>>>> 8e9054c3
 @inline function flux_nonconservative_ec(u_ll, u_rr, aux_vars_ll,
                                          aux_vars_rr,
                                          orientation::Integer,
@@ -167,7 +147,6 @@
     h_vcon_ll = momentum_contravariant(u_ll, equations)
     vcon_rr = velocity_contravariant(u_rr, equations)
     vcov_rr = Gcov_rr * vcon_rr
-<<<<<<< HEAD
 
     geometric_term = 0.5f0 * h_vcon_ll[orientation] * (Gcon_ll * vcov_rr - vcon_rr)
     pressure_term = equations.gravity * Gcon_ll[:, orientation] * h_ll *
@@ -177,8 +156,18 @@
                    J_ll * (geometric_term[2] + pressure_term[2]))
 end
 
-# For smooth bottom topography, we can significantly simplify the nonconservative surface
-# term, such that only the pressure term remains.
+@doc raw"""
+    flux_nonconservative_surface_simplified(u_ll, u_rr, aux_vars_ll, aux_vars_rr,
+                                            orientation::Integer,
+                                            equations::SplitCovariantShallowWaterEquations2D)
+
+  For bottom topography which is continuous across element interfaces, we can significantly 
+  simplify the nonconservative surface terms, such that only the pressure contribution 
+  remains. In such cases, this flux is equivalent to [`flux_nonconservative_ec`](@ref) when used as a surface flux, but should not be used as a volume flux.
+!!! warning "Experimental implementation"
+    The use of entropy-stable split-form/flux-differencing formulations for covariant 
+    equations is an experimental feature and may change in future releases.
+"""
 @inline function flux_nonconservative_surface_simplified(u_ll, u_rr, aux_vars_ll,
                                                          aux_vars_rr,
                                                          orientation::Integer,
@@ -196,46 +185,6 @@
     return SVector(zero(eltype(u_ll)), J_ll * pressure_term[1], J_ll * pressure_term[2])
 end
 
-=======
-
-    geometric_term = 0.5f0 * h_vcon_ll[orientation] * (Gcon_ll * vcov_rr - vcon_rr)
-    pressure_term = equations.gravity * Gcon_ll[:, orientation] * h_ll *
-                    (h_rr + h_s_jump)
-
-    return SVector(zero(eltype(u_ll)), J_ll * (geometric_term[1] + pressure_term[1]),
-                   J_ll * (geometric_term[2] + pressure_term[2]))
-end
-
-@doc raw"""
-    flux_nonconservative_surface_simplified(u_ll, u_rr, aux_vars_ll, aux_vars_rr,
-                                            orientation::Integer,
-                                            equations::SplitCovariantShallowWaterEquations2D)
-
-  For bottom topography which is continuous across element interfaces, we can significantly 
-  simplify the nonconservative surface terms, such that only the pressure contribution 
-  remains. In such cases, this flux is equivalent to [`flux_nonconservative_ec`](@ref) when used as a surface flux, but should not be used as a volume flux.
-!!! warning "Experimental implementation"
-    The use of entropy-stable split-form/flux-differencing formulations for covariant 
-    equations is an experimental feature and may change in future releases.
-"""
-@inline function flux_nonconservative_surface_simplified(u_ll, u_rr, aux_vars_ll,
-                                                         aux_vars_rr,
-                                                         orientation::Integer,
-                                                         equations::SplitCovariantShallowWaterEquations2D)
-    # Geometric variables
-    Gcon_ll = metric_contravariant(aux_vars_ll, equations)
-    J_ll = area_element(aux_vars_ll, equations)
-
-    # Physical variables
-    h_ll = waterheight(u_ll, equations)
-    h_rr = waterheight(u_rr, equations)
-
-    pressure_term = equations.gravity * Gcon_ll[:, orientation] * h_ll * h_rr
-
-    return SVector(zero(eltype(u_ll)), J_ll * pressure_term[1], J_ll * pressure_term[2])
-end
-
->>>>>>> 8e9054c3
 # Geometric and Coriolis source terms for a rotating sphere for use with the modified 
 # split covariant formulation
 @inline function source_terms_geometric_coriolis(u, x, t, aux_vars,
