using Test

# Trixi.jl runs tests in parallel with CI jobs setting the `TRIXI_TEST` environment
# variable to determine the subset of tests to execute.
#
# We could do the same once we have a lot of tests
const TRIXIATMO_TEST = get(ENV, "TRIXIATMO_TEST", "all")
const TRIXIATMO_MPI_NPROCS = clamp(Sys.CPU_THREADS, 2, 3)
const TRIXIATMO_NTHREADS = clamp(Sys.CPU_THREADS, 2, 3)

@time @testset verbose=true showtiming=true "TrixiAtmo.jl tests" begin
    @time if TRIXIATMO_TEST == "all" || TRIXIATMO_TEST == "trixi_consistency"
        include("test_trixi_consistency.jl")
    end

    @time if TRIXIATMO_TEST == "all" || TRIXIATMO_TEST == "moist_euler"
        include("test_2d_moist_euler.jl")
    end

    @time if TRIXIATMO_TEST == "all" || TRIXIATMO_TEST == "euler_gravity"
        include("test_2d_euler_gravity.jl")
<<<<<<< HEAD
=======
        include("test_3d_euler_gravity.jl")
>>>>>>> 77a5a602
    end

    @time if TRIXIATMO_TEST == "all" || TRIXIATMO_TEST == "spherical_advection"
        include("test_spherical_advection.jl")
    end

    @time if TRIXIATMO_TEST == "all" || TRIXIATMO_TEST == "shallow_water_3d"
        include("test_3d_shallow_water.jl")
    end

    @time if TRIXIATMO_TEST == "all" || TRIXIATMO_TEST == "shallow_water_2d_covariant"
        include("test_2d_shallow_water_covariant.jl")
    end
end<|MERGE_RESOLUTION|>--- conflicted
+++ resolved
@@ -19,10 +19,7 @@
 
     @time if TRIXIATMO_TEST == "all" || TRIXIATMO_TEST == "euler_gravity"
         include("test_2d_euler_gravity.jl")
-<<<<<<< HEAD
-=======
         include("test_3d_euler_gravity.jl")
->>>>>>> 77a5a602
     end
 
     @time if TRIXIATMO_TEST == "all" || TRIXIATMO_TEST == "spherical_advection"
