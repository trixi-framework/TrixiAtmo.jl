@muladd begin
#! format: noindent

using Trixi: AbstractEquations

@doc raw"""
    AbstractCovariantEquations{NDIMS, 
                               NDIMS_AMBIENT, 
                               NVARS} <: AbstractEquations{NDIMS, NVARS} 

Abstract type used to dispatch on systems of equations in covariant form, in which fluxes
and prognostic variables are stored and computed in terms of their contravariant components 
defining their expansions in terms of the local covariant tangent basis. The type parameter
`NDIMS` denotes the dimension of the manifold on which the equations are solved, while
`NDIMS_AMBIENT` is the dimension of the ambient space in which such a manifold is embedded. 
Some references on discontinuous Galerkin methods in covariant flux form are listed below:

- M. Baldauf (2020). Discontinuous Galerkin solver for the shallow-water equations in
  covariant form on the sphere and the ellipsoid. Journal of Computational Physics 
  410:109384. [DOI: 10.1016/j.jcp.2020.109384](https://doi.org/10.1016/j.jcp.2020.109384) 
- M. Baldauf (2021). A horizontally explicit, vertically implicit (HEVI) discontinuous
  Galerkin scheme for the 2-dimensional Euler and Navier-Stokes equations using 
  terrain-following coordinates. Journal of Computational Physics 446:110635. [DOI: 10.1016/
  j.jcp.2021.110635](https://doi.org/10.1016/j.jcp.2021.110635)
- L. Bao, R. D. Nair, and H. M. Tufo (2014). A mass and momentum flux-form high-order
  discontinuous Galerkin shallow water model on the cubed-sphere. A mass and momentum 
  flux-form high-order discontinuous Galerkin shallow water model on the cubed-sphere. 
  Journal of Computational Physics 271:224-243. 
  [DOI: 10.1016/j.jcp.2013.11.033](https://doi.org/10.1016/j.jcp.2013.11.033)

When using this equation type, functions which are evaluated pointwise, such as fluxes, 
source terms, and initial conditions take in the extra argument `aux_vars`, which contains 
the geometric information needed for the covariant form. To convert an initial condition 
given in terms of global spherical velocity or momentum components to one given in terms of 
local contravariant components, see [`transform_to_contravariant`](@ref).
"""
abstract type AbstractCovariantEquations{NDIMS,
                                         NDIMS_AMBIENT,
                                         NVARS} <: AbstractEquations{NDIMS, NVARS} end

"""
    have_aux_node_vars(equations)

Trait function determining whether `equations` requires the use of auxiliary variables.
Classical conservation laws such as the [`CompressibleEulerEquations2D`](@ref) do not 
require auxiliary variables. The return value will be `True()` or `False()` to allow 
dispatching on the return type.
"""
@inline have_aux_node_vars(::AbstractEquations) = False()

# cons2cons method which takes in unused aux_vars variable
@inline Trixi.cons2cons(u, aux_vars, equations) = u

<<<<<<< HEAD
# For the covariant form, the auxiliary variables are the the NDIMS*NDIMS_AMBIENT entries 
# of the covariant basis matrix
=======
# If no auxiliary variables are passed into the conversion to spherical coordinates, do not 
# do any conversion.
@inline contravariant2spherical(u, equations) = u

# For the covariant form, the auxiliary variables are the the NDIMS^2 entries of the 
# covariant basis matrix
>>>>>>> d2dba0d7
@inline have_aux_node_vars(::AbstractCovariantEquations) = True()
@inline n_aux_node_vars(::AbstractCovariantEquations{NDIMS, NDIMS_AMBIENT}) where {NDIMS,
NDIMS_AMBIENT} = 2 * NDIMS * NDIMS_AMBIENT + 1
# Return auxiliary variable names for 2D covariant form
@inline function auxvarnames(::AbstractCovariantEquations{2})
    return ("basis_covariant[1,1]",
            "basis_covariant[2,1]",
            "basis_covariant[3,1]",
            "basis_covariant[1,2]",
            "basis_covariant[2,2]",
            "basis_covariant[3,2]",
            "basis_contravariant[1,1]",
            "basis_contravariant[2,1]",
            "basis_contravariant[3,1]",
            "basis_contravariant[1,2]",
            "basis_contravariant[2,2]",
            "basis_contravariant[3,2]",
            "area_element")
end

# Extract the covariant basis vectors a_i from the auxiliary variables as a matrix A, 
# where a_i = A[:, i] denotes the covariant tangent basis in a spherical/ellipsoidal 
# coordinate system.
@inline function basis_covariant(aux_vars, ::AbstractCovariantEquations{2})
    return SMatrix{3, 2}(aux_vars[1], aux_vars[2], aux_vars[3],
                         aux_vars[4], aux_vars[5], aux_vars[6])
end

@inline function basis_contravariant(aux_vars, ::AbstractCovariantEquations{2})
    return SMatrix{2, 3}(aux_vars[7], aux_vars[8],
                         aux_vars[9], aux_vars[10],
                         aux_vars[11], aux_vars[12])
end

# Slow computation of the area element
@inline function area_element(aux_vars, ::AbstractCovariantEquations{2})
    return aux_vars[13]
end

@doc raw"""
    transform_initial_condition(initial_condition, equations)

Takes in a function with the signature `initial_condition(x, t)` which returns an initial 
condition given in terms of global velocity or momentum components, and returns another
function with the signature  `initial_condition_transformed(x, t, aux_vars, equations)` 
which returns the same initial condition with the velocity or momentum vector given in
terms of contravariant components.
"""
function transform_initial_condition(initial_condition, ::AbstractCovariantEquations)
    function initial_condition_transformed(x, t, aux_vars, equations)
        return global2contravariant(initial_condition(x, t), aux_vars, equations)
    end
    return initial_condition_transformed
end

function transform_initial_condition(initial_condition, ::AbstractEquations)
    function initial_condition_transformed(x, t, equations)
        return Trixi.prim2cons(initial_condition(x, t), equations)
    end
    return initial_condition_transformed
end

# Numerical flux plus dissipation for abstract covariant equations as a function of the 
# state vectors u_ll and u_rr, as well as the auxiliary variable vectors aux_vars_ll and 
# aux_vars_rr, which contain the geometric information. We assume that u_ll and u_rr have 
# been transformed into the same local coordinate system.
@inline function (numflux::Trixi.FluxPlusDissipation)(u_ll, u_rr,
                                                      aux_vars_ll, aux_vars_rr,
                                                      orientation_or_normal_direction,
                                                      equations::AbstractCovariantEquations)

    # The flux and dissipation need to be defined for the specific equation set
    flux = numflux.numerical_flux(u_ll, u_rr, aux_vars_ll, aux_vars_rr,
                                  orientation_or_normal_direction, equations)
    diss = numflux.dissipation(u_ll, u_rr, aux_vars_ll, aux_vars_rr,
                               orientation_or_normal_direction, equations)
    return flux + diss
end

# Central flux for abstract covariant equations as a function of the state vectors u_ll and 
# u_rr, as well as the auxiliary variable vectors aux_vars_ll and aux_vars_rr, which 
# contain the geometric information. We assume that u_ll and u_rr have been transformed 
# into the same  local coordinate system.
@inline function Trixi.flux_central(u_ll, u_rr, aux_vars_ll, aux_vars_rr,
                                    orientation_or_normal_direction,
                                    equations::AbstractCovariantEquations)
    flux_ll = Trixi.flux(u_ll, aux_vars_ll, orientation_or_normal_direction, equations)
    flux_rr = Trixi.flux(u_rr, aux_vars_rr, orientation_or_normal_direction, equations)
    return 0.5f0 * (flux_ll + flux_rr)
end
abstract type AbstractCompressibleMoistEulerEquations{NDIMS, NVARS} <:
              AbstractEquations{NDIMS, NVARS} end

include("reference_data.jl")
include("covariant_advection.jl")
include("compressible_moist_euler_2d_lucas.jl")
include("shallow_water_3d.jl")
end # @muladd<|MERGE_RESOLUTION|>--- conflicted
+++ resolved
@@ -51,17 +51,12 @@
 # cons2cons method which takes in unused aux_vars variable
 @inline Trixi.cons2cons(u, aux_vars, equations) = u
 
-<<<<<<< HEAD
-# For the covariant form, the auxiliary variables are the the NDIMS*NDIMS_AMBIENT entries 
-# of the covariant basis matrix
-=======
 # If no auxiliary variables are passed into the conversion to spherical coordinates, do not 
 # do any conversion.
 @inline contravariant2spherical(u, equations) = u
 
-# For the covariant form, the auxiliary variables are the the NDIMS^2 entries of the 
-# covariant basis matrix
->>>>>>> d2dba0d7
+# For the covariant form, the auxiliary variables are the the NDIMS*NDIMS_AMBIENT entries 
+# of the covariant basis matrix
 @inline have_aux_node_vars(::AbstractCovariantEquations) = True()
 @inline n_aux_node_vars(::AbstractCovariantEquations{NDIMS, NDIMS_AMBIENT}) where {NDIMS,
 NDIMS_AMBIENT} = 2 * NDIMS * NDIMS_AMBIENT + 1
