using Trixi: AbstractEquations

abstract type AbstractCompressibleMoistEulerEquations{NDIMS, NVARS} <:
              AbstractEquations{NDIMS, NVARS} end

abstract type AbstractCompressibleRainyEulerEquations{NDIMS, NVARS} <:
              AbstractEquations{NDIMS, NVARS} end

include("compressible_rainy_euler_2d.jl")
include("compressible_moist_euler_2d_lucas.jl")
include("compressible_rainy_euler_potential_temperature_2d.jl")
include("compressible_moist_euler_potential_temperature_2d.jl")

@muladd begin
#! format: noindent

@doc raw"""
    AbstractCovariantEquations{NDIMS, 
                               NDIMS_AMBIENT, 
                               GlobalCoordinateSystem,
                               NVARS} <: AbstractEquations{NDIMS, NVARS} 

Abstract type used to dispatch on systems of equations in covariant form, in which fluxes
and prognostic variables are stored and computed in terms of their contravariant components 
defining their expansions in terms of the local covariant tangent basis. The type parameter
`NDIMS` denotes the dimension of the manifold on which the equations are solved, while
`NDIMS_AMBIENT` is the dimension of the ambient space in which such a manifold is embedded. 
Some references on discontinuous Galerkin methods in covariant flux form are listed below:

- M. Baldauf (2020). Discontinuous Galerkin solver for the shallow-water equations in
  covariant form on the sphere and the ellipsoid. Journal of Computational Physics 
  410:109384. [DOI: 10.1016/j.jcp.2020.109384](https://doi.org/10.1016/j.jcp.2020.109384) 
- M. Baldauf (2021). A horizontally explicit, vertically implicit (HEVI) discontinuous
  Galerkin scheme for the 2-dimensional Euler and Navier-Stokes equations using 
  terrain-following coordinates. Journal of Computational Physics 446:110635. [DOI: 10.1016/
  j.jcp.2021.110635](https://doi.org/10.1016/j.jcp.2021.110635)
- L. Bao, R. D. Nair, and H. M. Tufo (2014). A mass and momentum flux-form high-order
  discontinuous Galerkin shallow water model on the cubed-sphere. A mass and momentum 
  flux-form high-order discontinuous Galerkin shallow water model on the cubed-sphere. 
  Journal of Computational Physics 271:224-243. 
  [DOI: 10.1016/j.jcp.2013.11.033](https://doi.org/10.1016/j.jcp.2013.11.033)

When using this equation type, functions which are evaluated pointwise, such as fluxes, 
source terms, and initial conditions take in the extra argument `aux_vars`, which contains 
the geometric information needed for the covariant form. The type parameter 
`GlobalCoordinateSystem` specifies the global coordinate system used to define the 
covariant tangent basis, and may be either [`GlobalCartesianCoordinates`](@ref) or 
[`GlobalSphericalCoordinates`](@ref). The `GlobalCoordinateSystem` type parameter also 
specifies the coordinate system with respect to which the initial condition should be 
prescribed.
"""
abstract type AbstractCovariantEquations{NDIMS,
                                         NDIMS_AMBIENT,
                                         GlobalCoordinateSystem,
                                         NVARS} <: AbstractEquations{NDIMS, NVARS} end

"""
    GlobalCartesianCoordinates()

Struct used for dispatch, specifying that the covariant tangent basis vectors should be 
defined with respect to a global Cartesian coordinate system.
"""
struct GlobalCartesianCoordinates end

"""
    GlobalSphericalCoordinates()

Struct used for dispatch, specifying that the covariant tangent basis vectors should be 
defined with respect to a global spherical coordinate system.
"""
struct GlobalSphericalCoordinates end

"""
    have_aux_node_vars(equations)

Trait function determining whether `equations` requires the use of auxiliary variables.
Classical conservation laws such as the [`CompressibleEulerEquations2D`](@ref) do not 
require auxiliary variables. The return value will be `True()` or `False()` to allow 
dispatching on the return type.
"""
@inline have_aux_node_vars(::AbstractEquations) = False()

@doc raw"""
    transform_initial_condition(initial_condition, equations)

Takes in a function with the signature `initial_condition(x, t, equations)` which returns 
an initial condition given in terms of global Cartesian or zonal/meridional velocity
components, and returns another function `initial_condition_transformed(x, t, equations)` 
or `initial_condition_transformed(x, t, aux_vars, equations)` which returns the same 
initial data, but transformed to the appropriate prognostic variables used internally by 
the solver. For the covariant form, this involves a transformation of the global velocity 
components to contravariant components using [`global2contravariant`](@ref) as well as a 
conversion from primitive to conservative variables. For standard Cartesian formulations, 
this simply involves a conversion from  primitive to conservative variables. The intention 
here is to have a set of test cases (for example, [`initial_condition_gaussian`](@ref)) for 
which the initial condition is prescribed using a standardized set of primitive variables 
in a global coordinate system, and transformed to the specific prognostic variables 
required for a given model.
!!! note 
    When using the covariant formulation, the initial velocity components should be defined 
    in the coordinate system specified by the `GlobalCoordinateSystem` type parameter in
    [`AbstractCovariantEquations`](@ref).
"""
function transform_initial_condition(initial_condition, ::AbstractCovariantEquations)
    function initial_condition_transformed(x, t, aux_vars, equations)
        return Trixi.prim2cons(global2contravariant(initial_condition(x, t, equations),
                                                    aux_vars, equations), aux_vars,
                               equations)
    end
    return initial_condition_transformed
end

# Default version for standard Cartesian formulations
function transform_initial_condition(initial_condition, ::AbstractEquations)
    function initial_condition_transformed(x, t, equations)
        return Trixi.prim2cons(initial_condition(x, t, equations), equations)
    end
    return initial_condition_transformed
end

"""
    contravariant2global(u, aux_vars, equations)

Transform the vector `u` of solution variables with the momentum or velocity given in terms 
of local contravariant components into the global coordinate system specified by the 
`GlobalCoordinateSystem` type parameter in [`AbstractCovariantEquations`](@ref). `u` is a 
vector type of the correct length `nvariables(equations)`. Notice the function doesn't 
include any error checks for the purpose of efficiency, so please make sure your input is 
correct. The inverse conversion is performed by [`global2contravariant`](@ref).
"""
function contravariant2global end

"""
    global2contravariant(u, aux_vars, equations)

Transform the vector `u` of solution variables with momentum or velocity components
given with respect to the global coordinate system into local contravariant components. The 
global coordinate system is specified by the `GlobalCoordinateSystem` type parameter in 
[`AbstractCovariantEquations`](@ref). `u` is a vector type of the correct length 
`nvariables(equations)`. Notice the function doesn't include any error checks for the 
purpose of efficiency, so please make sure your input is correct. The inverse conversion is 
performed by [`contravariant2global`](@ref).
"""
function global2contravariant end

# By default, the equations are assumed to be formulated in Cartesian coordinates. This 
# function is specialized where needed.
function cartesian2global(u, x, equations::AbstractEquations)
    return u
end

# Default cons2cons and prim2cons methods which take in unused aux_vars variable
@inline Trixi.cons2cons(u, aux_vars, ::AbstractEquations) = u
@inline Trixi.prim2cons(u, aux_vars, ::AbstractEquations) = u

# For the covariant form, the auxiliary variables are the the NDIMS*NDIMS_AMBIENT entries 
# of the exact covariant basis matrix, the NDIMS*NDIMS_AMBIENT entries of the exact 
# contravariant basis matrix, the exact area element, the upper-triangular covariant and 
# contravariant metric tensor components, and the upper-triangular Christoffel symbols of 
# the second kind
@inline have_aux_node_vars(::AbstractCovariantEquations) = True()

# Add up the total number of auxiliary variables for equations in covariant form
@inline function n_aux_node_vars(::AbstractCovariantEquations{NDIMS,
                                                              NDIMS_AMBIENT}) where {
                                                                                     NDIMS,
                                                                                     NDIMS_AMBIENT
                                                                                     }
    nvars_basis_covariant = NDIMS_AMBIENT * NDIMS
    nvars_basis_contravariant = NDIMS * NDIMS_AMBIENT
    nvars_area_element = 1
    nvars_metric_covariant = NDIMS * (NDIMS + 1) ÷ 2
    nvars_metric_contravariant = NDIMS * (NDIMS + 1) ÷ 2
    nvars_christoffel = NDIMS * NDIMS * (NDIMS + 1) ÷ 2

    return nvars_basis_covariant +
           nvars_basis_contravariant +
           nvars_area_element +
           nvars_metric_covariant +
           nvars_metric_contravariant +
           nvars_christoffel
end

# Return auxiliary variable names for 2D covariant form
@inline function auxvarnames(::AbstractCovariantEquations{2})
    return ("basis_covariant[1,1]",         # e₁ ⋅ a₁
            "basis_covariant[2,1]",         # e₂ ⋅ a₁
            "basis_covariant[3,1]",         # e₃ ⋅ a₁
            "basis_covariant[1,2]",         # e₁ ⋅ a₂
            "basis_covariant[2,2]",         # e₂ ⋅ a₂
            "basis_covariant[3,2]",         # e₃ ⋅ a₂
            "basis_contravariant[1,1]",     # e₁ ⋅ a¹
            "basis_contravariant[2,1]",     # e₂ ⋅ a¹
            "basis_contravariant[3,1]",     # e₃ ⋅ a¹
            "basis_contravariant[1,2]",     # e₁ ⋅ a²
            "basis_contravariant[2,2]",     # e₂ ⋅ a²
            "basis_contravariant[3,2]",     # e₃ ⋅ a²
            "area_element",                 # J = √(G₁₁G₂₂ - G₁₂G₂₁) = ||a₁ × a₂||
            "metric_covariant[1,1]",        # G₁₁
            "metric_covariant[1,2]",        # G₁₂ = G₂₁
            "metric_covariant[2,2]",        # G₂₂
            "metric_contravariant[1,1]",    # G¹¹
            "metric_contravariant[1,2]",    # G¹² = G²¹
            "metric_contravariant[2,2]",    # G²²
            "christoffel_symbols[1][1,1]",  # Γ¹₁₁
            "christoffel_symbols[1][1,2]",  # Γ¹₁₂ = Γ¹₂₁
            "christoffel_symbols[1][2,2]",  # Γ¹₂₂
            "christoffel_symbols[2][1,1]",  # Γ²₁₁
            "christoffel_symbols[2][1,2]",  # Γ²₁₂ = Γ²₂₁
            "christoffel_symbols[2][2,2]")  # Γ²₂₂
end

# Extract the covariant basis vectors a_i from the auxiliary variables as a matrix A, 
# where A[:, i] contains the components of the ith covariant tangent basis vector with 
# respect to the global (Cartesian or spherical) coordinate system
@inline function basis_covariant(aux_vars, ::AbstractCovariantEquations{2})
    return SMatrix{3, 2}(aux_vars[1], aux_vars[2], aux_vars[3],
                         aux_vars[4], aux_vars[5], aux_vars[6])
end

# Extract the contravariant basis vectors a^i from the auxiliary variables as a matrix B, 
# where B[i, :] contains the components of the ith contravariant tangent basis vector with 
# respect to the global (Cartesian or spherical) coordinate system
@inline function basis_contravariant(aux_vars, ::AbstractCovariantEquations{2})
    return SMatrix{2, 3}(aux_vars[7], aux_vars[8],
                         aux_vars[9], aux_vars[10],
                         aux_vars[11], aux_vars[12])
end

# Extract the area element J = (det(AᵀA))^(1/2) from the auxiliary variables
@inline function area_element(aux_vars, ::AbstractCovariantEquations{2})
    return aux_vars[13]
end

# Extract the covariant metric tensor components Gᵢⱼ from the auxiliary variables
@inline function metric_covariant(aux_vars, ::AbstractCovariantEquations{2})
    return SMatrix{2, 2}(aux_vars[14], aux_vars[15],
                         aux_vars[15], aux_vars[16])
end

# Extract the contravariant metric tensor components Gⁱʲ from the auxiliary variables
@inline function metric_contravariant(aux_vars, ::AbstractCovariantEquations{2})
    return SMatrix{2, 2}(aux_vars[17], aux_vars[18],
                         aux_vars[18], aux_vars[19])
end

# Extract the Christoffel symbols of the second kind Γⁱⱼₖ from the auxiliary variables
@inline function christoffel_symbols(aux_vars, ::AbstractCovariantEquations{2})
    return (SMatrix{2, 2}(aux_vars[20], aux_vars[21], aux_vars[21], aux_vars[22]),
            SMatrix{2, 2}(aux_vars[23], aux_vars[24], aux_vars[24], aux_vars[25]))
end

# Numerical flux plus dissipation for abstract covariant equations as a function of the 
# state vectors u_ll and u_rr, as well as the auxiliary variable vectors aux_vars_ll and 
# aux_vars_rr, which contain the geometric information. We assume that u_ll and u_rr have 
# been transformed into the same local coordinate system.
@inline function (numflux::Trixi.FluxPlusDissipation)(u_ll, u_rr,
                                                      aux_vars_ll, aux_vars_rr,
                                                      orientation_or_normal_direction,
                                                      equations::AbstractCovariantEquations)

    # The flux and dissipation need to be defined for the specific equation set
    flux = numflux.numerical_flux(u_ll, u_rr, aux_vars_ll, aux_vars_rr,
                                  orientation_or_normal_direction, equations)
    diss = numflux.dissipation(u_ll, u_rr, aux_vars_ll, aux_vars_rr,
                               orientation_or_normal_direction, equations)
    return flux + diss
end

# Central flux for abstract covariant equations as a function of the state vectors u_ll and 
# u_rr, as well as the auxiliary variable vectors aux_vars_ll and aux_vars_rr, which 
# contain the geometric information. We assume that u_ll and u_rr have been transformed 
# into the same  local coordinate system.
@inline function Trixi.flux_central(u_ll, u_rr, aux_vars_ll, aux_vars_rr,
                                    orientation_or_normal_direction,
                                    equations::AbstractCovariantEquations)
    flux_ll = Trixi.flux(u_ll, aux_vars_ll, orientation_or_normal_direction, equations)
    flux_rr = Trixi.flux(u_rr, aux_vars_rr, orientation_or_normal_direction, equations)
    return 0.5f0 * (flux_ll + flux_rr)
end

<<<<<<< HEAD
include("reference_data.jl")
include("covariant_advection.jl")
include("shallow_water_3d.jl")

=======
# Local Lax-Friedrichs dissipation for abstract covariant equations, where dissipation is 
# applied to all conservative variables and the wave speed may depend on auxiliary variables
@inline function (dissipation::DissipationLocalLaxFriedrichs)(u_ll, u_rr, aux_vars_ll,
                                                              aux_vars_rr,
                                                              orientation_or_normal_direction,
                                                              equations::AbstractCovariantEquations)
    λ = dissipation.max_abs_speed(u_ll, u_rr, aux_vars_ll, aux_vars_rr,
                                  orientation_or_normal_direction, equations)
    return -0.5f0 * area_element(aux_vars_ll, equations) * λ * (u_rr - u_ll)
end

# Convert a vector from a global spherical to Cartesian basis representation. A tangent 
# vector will have vrad = 0.
@inline function spherical2cartesian(vlon, vlat, vrad, x)
    # compute longitude and latitude
    lon, lat = atan(x[2], x[1]), asin(x[3] / norm(x))

    # compute trigonometric functions
    sinlon, coslon = sincos(lon)
    sinlat, coslat = sincos(lat)

    # return Cartesian components
    vx = -sinlon * vlon - sinlat * coslon * vlat + coslat * coslon * vrad
    vy = coslon * vlon - sinlat * sinlon * vlat + coslat * sinlon * vrad
    vz = coslat * vlat + sinlat * vrad
    return vx, vy, vz
end

# Convert a vector from a global Cartesian to spherical basis representation. A tangent 
# vector will have vrad = 0.
@inline function cartesian2spherical(vx, vy, vz, x)
    # compute longitude and latitude
    lon, lat = atan(x[2], x[1]), asin(x[3] / norm(x))

    # compute trigonometric functions
    sinlon, coslon = sincos(lon)
    sinlat, coslat = sincos(lat)

    # return spherical components
    vlon = -sinlon * vx + coslon * vy
    vlat = -sinlat * coslon * vx - sinlat * sinlon * vy + coslat * vz
    vrad = coslat * coslon * vx + coslat * sinlon * vy + sinlat * vz

    return vlon, vlat, vrad
end

abstract type AbstractCompressibleMoistEulerEquations{NDIMS, NVARS} <:
              AbstractEquations{NDIMS, NVARS} end

abstract type AbstractCovariantShallowWaterEquations2D{GlobalCoordinateSystem} <:
              AbstractCovariantEquations{2, 3, GlobalCoordinateSystem, 3} end

include("covariant_advection.jl")
include("covariant_shallow_water.jl")
include("covariant_shallow_water_split.jl")
include("compressible_moist_euler_2d_lucas.jl")
include("shallow_water_3d.jl")
include("reference_data.jl")
>>>>>>> 446f6b5d
end # @muladd<|MERGE_RESOLUTION|>--- conflicted
+++ resolved
@@ -279,12 +279,6 @@
     return 0.5f0 * (flux_ll + flux_rr)
 end
 
-<<<<<<< HEAD
-include("reference_data.jl")
-include("covariant_advection.jl")
-include("shallow_water_3d.jl")
-
-=======
 # Local Lax-Friedrichs dissipation for abstract covariant equations, where dissipation is 
 # applied to all conservative variables and the wave speed may depend on auxiliary variables
 @inline function (dissipation::DissipationLocalLaxFriedrichs)(u_ll, u_rr, aux_vars_ll,
@@ -343,5 +337,4 @@
 include("compressible_moist_euler_2d_lucas.jl")
 include("shallow_water_3d.jl")
 include("reference_data.jl")
->>>>>>> 446f6b5d
 end # @muladd