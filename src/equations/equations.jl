--- conflicted
+++ resolved
@@ -2,12 +2,6 @@
 #! format: noindent
 
 using Trixi: AbstractEquations
-
-# Physical constants
-const EARTH_RADIUS = 6.37122  # m
-const EARTH_GRAVITATIONAL_ACCELERATION = 9.80616  # m/s²
-const EARTH_ROTATION_RATE = 7.292e-5  # rad/s
-const SECONDS_PER_DAY = 8.64e4
 
 @doc raw"""
     AbstractCovariantEquations{NDIMS, 
@@ -63,12 +57,10 @@
     return 0.5f0 * (flux_ll + flux_rr)
 end
 
-include("covariant_advection.jl")
 abstract type AbstractCompressibleMoistEulerEquations{NDIMS, NVARS} <:
               AbstractEquations{NDIMS, NVARS} end
+include("reference_data.jl")
+include("covariant_advection.jl")
 include("compressible_moist_euler_2d_lucas.jl")
-<<<<<<< HEAD
-end # @muladd
-=======
 include("shallow_water_3d.jl")
->>>>>>> 49ec206e
+end # @muladd