--- conflicted
+++ resolved
@@ -29,10 +29,6 @@
         include("test_2d_shallow_water_covariant.jl")
     end
 
-<<<<<<< HEAD
-    @time if TRIXI_TEST == "upstream"
-        include("test_trixi_consistency.jl")
-=======
     @time if TRIXIATMO_TEST == "all" || TRIXIATMO_TEST == "threaded"
         # Do a dummy `@test true`:
         # If the process errors out the testset would error out as well,
@@ -40,6 +36,9 @@
         @test true
 
         run(`$(Base.julia_cmd()) --threads=$TRIXIATMO_NTHREADS --check-bounds=yes --code-coverage=none $(abspath("test_threaded.jl"))`)
->>>>>>> 2e0e4ffe
+    end
+  
+    @time if TRIXI_TEST == "upstream"
+        include("test_trixi_consistency.jl")
     end
 end