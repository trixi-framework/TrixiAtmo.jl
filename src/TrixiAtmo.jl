--- conflicted
+++ resolved
@@ -32,13 +32,8 @@
 
 export CompressibleMoistEulerEquations2D, ShallowWaterEquations3D,
        CovariantLinearAdvectionEquation2D, CovariantShallowWaterEquations2D,
-<<<<<<< HEAD
-       SplitCovariantShallowWaterEquations2D, CompressibleEulerEquationsWithGravity2D,
-       CompressibleEulerEquationsWithGravity3D
-=======
        SplitCovariantShallowWaterEquations2D,
        CompressibleEulerEquationsWithGravity2D, CompressibleEulerEquationsWithGravity3D
->>>>>>> 77a5a602
 
 export GlobalCartesianCoordinates, GlobalSphericalCoordinates
 
