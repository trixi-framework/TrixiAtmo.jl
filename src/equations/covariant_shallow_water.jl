@muladd begin
#! format: noindent

@doc raw"""
    CovariantShallowWaterEquations2D{GlobalCoordinateSystem} <:  
        AbstractCovariantEquations{2, 3, GlobalCoordinateSystem, 3}

Denoting the [covariant derivative](https://en.wikipedia.org/wiki/Covariant_derivative) by 
$\nabla_j$ and summing over repeated indices, the shallow water equations can be expressed 
on a two-dimensional surface in three-dimensional ambient space as
```math
\begin{aligned}
\partial_t h + \nabla_j (hv^j) &= 0,\\
\partial_t (hv^i) + \nabla_j \tau^{ij} + gh G^{ij}\partial_j b
&= -fJ G^{ij}\varepsilon_{jk} hv^k,
\end{aligned}
```
<<<<<<< HEAD
where $h$ is the geopotential height (equal to the total geopotential height $H$ for zero
bottom topography), $v^i$ and $G^{ij}$ are the contravariant velocity and metric tensor
components, $g$ is the gravitational acceleration, $b$ is the bottom topography, $f$ is the 
Coriolis parameter, $J$ is the area element, $\varepsilon$ is the Levi-Civita symbol, and 
$\partial_j$ is used as a shorthand for $\partial / \partial \xi^j$. The contravariant 
momentum flux tensor components are given by
=======
where $h$ is the fluid height, $v^a$ and $G^{ab}$ are the contravariant velocity and metric 
tensor components, $g$ is the gravitational acceleration, $f$ is the Coriolis parameter, 
$J$ is the area element, and $\partial_a$ is used as a shorthand for 
$\partial / \partial \xi^a$. Combining the advective and pressure terms in order to define 
the momentum flux components
>>>>>>> c89ab296
```math
\tau^{ij} = hv^i v^j + \frac{1}{2}G^{ij}gh^2.
```
The covariant shallow water equations with constant bottom topography can be formulated on 
the reference element as a system of conservation laws with a source term (implemented in 
the exported function `source_terms_geometric_coriolis`), as given by
```math
J \frac{\partial}{\partial t}
\left[\begin{array}{c} h \\ hv^1 \\ hv^2 \end{array}\right] 
+
\frac{\partial}{\partial \xi^1} 
\left[\begin{array}{c} J h v^1 \\ J \tau^{11} \\ J \tau^{12} \end{array}\right]
+ 
\frac{\partial}{\partial \xi^2} 
\left[\begin{array}{c} J h v^2 \\ J \tau^{21} \\ J \tau^{22}  \end{array}\right] 
= J \left[\begin{array}{c} 0 \\ 
-\Gamma^1_{jk}\tau^{jk} - f J \big(G^{12}hv^1 - G^{11}hv^2\big) \\ 
-\Gamma^2_{jk}\tau^{jk} - f J \big(G^{22}hv^1 - G^{21}hv^2\big)
 \end{array}\right].
```
Note that the geometric contribution to the source term involves the Christoffel symbols of
the second kind, which can been expressed in terms of the covariant metric tensor 
components $G_{ij}$ as 
```math
\Gamma_{jk}^i = 
\frac{1}{2}G^{il}\big(\partial_j G_{kl} + \partial_k G_{jl} - \partial_l G_{jk}\big).
```
## References
- M. Baldauf (2020). Discontinuous Galerkin solver for the shallow-water equations in
  covariant form on the sphere and the ellipsoid. Journal of Computational Physics 
  410:109384. [DOI: 10.1016/j.jcp.2020.109384](https://doi.org/10.1016/j.jcp.2020.109384) 
- L. Bao, R. D. Nair, and H. M. Tufo (2014). A mass and momentum flux-form high-order
  discontinuous Galerkin shallow water model on the cubed-sphere. A mass and momentum 
  flux-form high-order discontinuous Galerkin shallow water model on the cubed-sphere. 
  Journal of Computational Physics 271:224-243. 
  [DOI: 10.1016/j.jcp.2013.11.033](https://doi.org/10.1016/j.jcp.2013.11.033)

!!! note
    When solving problems with variable bottom topography as well as when using
    entropy-stable schemes, [SplitCovariantShallowWaterEquations2D](@ref) should be used
    instead.
"""
struct CovariantShallowWaterEquations2D{GlobalCoordinateSystem, RealT <: Real} <:
       AbstractCovariantShallowWaterEquations2D{GlobalCoordinateSystem}
    gravity::RealT  # acceleration due to gravity
    rotation_rate::RealT  # rotation rate for Coriolis term 
    global_coordinate_system::GlobalCoordinateSystem
    function CovariantShallowWaterEquations2D(gravity::RealT,
                                              rotation_rate::RealT;
                                              global_coordinate_system = GlobalCartesianCoordinates()) where {RealT <:
                                                                                                              Real}
        return new{typeof(global_coordinate_system), RealT}(gravity, rotation_rate)
    end
end

# Until we implement bottom topography, there are no nonconservative terms
Trixi.have_nonconservative_terms(::CovariantShallowWaterEquations2D) = False()

# The conservative variables are the height and contravariant momentum components
function Trixi.varnames(::typeof(cons2cons), ::AbstractCovariantShallowWaterEquations2D)
    return ("h", "h_vcon1", "h_vcon2")
end

# The primitive variables are the height and contravariant velocity components
function Trixi.varnames(::typeof(cons2prim), ::AbstractCovariantShallowWaterEquations2D)
    return ("H", "vcon1", "vcon2")
end

# The change of variables contravariant2global converts the two local contravariant vector 
# components u[2] and u[3] to the three global vector components specified by 
# equations.global_coordinate_system (e.g. spherical or Cartesian). This transformation 
# works for both primitive and conservative variables, although varnames refers 
# specifically to transformations from conservative variables.
function Trixi.varnames(::typeof(contravariant2global),
                        ::AbstractCovariantShallowWaterEquations2D)
    return ("h", "h_v1", "h_v2", "h_v3")
end

# Convenience functions to extract physical variables from state vector
@inline Trixi.waterheight(u, ::AbstractCovariantShallowWaterEquations2D) = u[1]
@inline velocity_contravariant(u,
::AbstractCovariantShallowWaterEquations2D) = SVector(u[2] /
                                                      u[1],
                                                      u[3] /
                                                      u[1])
@inline momentum_contravariant(u,
::AbstractCovariantShallowWaterEquations2D) = SVector(u[2],
                                                      u[3])

@inline function Trixi.cons2prim(u, aux_vars,
                                 equations::AbstractCovariantShallowWaterEquations2D)
    h, h_vcon1, h_vcon2 = u
    h_s = bottom_topography(aux_vars, equations)
    return SVector(h + h_s, h_vcon1 / h, h_vcon2 / h)
end

@inline function Trixi.prim2cons(u, aux_vars,
                                 equations::AbstractCovariantShallowWaterEquations2D)
    H, vcon1, vcon2 = u
    h_s = bottom_topography(aux_vars, equations)
    h = H - h_s
    return SVector(h, h * vcon1, h * vcon2)
end

# Entropy variables are w = (g(h+hₛ) - (v₁v¹ + v₂v²)/2, v₁, v₂)ᵀ
@inline function Trixi.cons2entropy(u, aux_vars,
                                    equations::AbstractCovariantShallowWaterEquations2D)
    h = waterheight(u, equations)
    h_s = bottom_topography(aux_vars, equations)
    vcon = velocity_contravariant(u, equations)
    vcov = metric_covariant(aux_vars, equations) * vcon
    return SVector{3}(equations.gravity * (h + h_s) - 0.5f0 * dot(vcov, vcon),
                      vcov[1], vcov[2])
end

# Convert contravariant momentum components to the global coordinate system
@inline function contravariant2global(u, aux_vars,
                                      equations::AbstractCovariantShallowWaterEquations2D)
    h_v1, h_v2, h_v3 = basis_covariant(aux_vars, equations) *
                       momentum_contravariant(u, equations)
    return SVector(waterheight(u, equations), h_v1, h_v2, h_v3)
end

# Convert momentum components in the global coordinate system to contravariant components
@inline function global2contravariant(u, aux_vars,
                                      equations::AbstractCovariantShallowWaterEquations2D)
    h_vcon1, h_vcon2 = basis_contravariant(aux_vars, equations) *
                       SVector(u[2], u[3], u[4])
    return SVector(u[1], h_vcon1, h_vcon2)
end

# Entropy function (total energy) given by S = (h(v₁v¹ + v₂v²) + gh² + ghhₛ)/2
@inline function Trixi.entropy(u, aux_vars,
                               equations::AbstractCovariantShallowWaterEquations2D)
    h = waterheight(u, equations)
    h_s = bottom_topography(aux_vars, equations)
    vcon = velocity_contravariant(u, equations)
    vcov = metric_covariant(aux_vars, equations) * vcon
    return 0.5f0 * (h * dot(vcov, vcon) + equations.gravity * h^2) +
           equations.gravity * h * h_s
end

# Flux as a function of the state vector u, as well as the auxiliary variables aux_vars, 
# which contain the geometric information required for the covariant form
@inline function Trixi.flux(u, aux_vars, orientation::Integer,
                            equations::CovariantShallowWaterEquations2D)
    # Geometric variables
    Gcon = metric_contravariant(aux_vars, equations)
    J = area_element(aux_vars, equations)

    # Physical variables
    h = waterheight(u, equations)
    h_vcon = momentum_contravariant(u, equations)

    # Compute and store the velocity and gravitational terms
    vcon = h_vcon[orientation] / h
    gravitational_term = 0.5f0 * equations.gravity * h^2

    # Compute the momentum flux components in the desired orientation
    momentum_flux_1 = h_vcon[1] * vcon + Gcon[1, orientation] * gravitational_term
    momentum_flux_2 = h_vcon[2] * vcon + Gcon[2, orientation] * gravitational_term

    return SVector(J * h_vcon[orientation], J * momentum_flux_1, J * momentum_flux_2)
end

# Standard geometric and Coriolis source terms for a rotating sphere
@inline function source_terms_geometric_coriolis(u, x, t, aux_vars,
                                                 equations::CovariantShallowWaterEquations2D)
    # Geometric variables
    Gcon = metric_contravariant(aux_vars, equations)
    Gamma1, Gamma2 = christoffel_symbols(aux_vars, equations)
    J = area_element(aux_vars, equations)

    # Physical variables
    h = waterheight(u, equations)
    h_vcon = momentum_contravariant(u, equations)
    v_con = velocity_contravariant(u, equations)

    # Doubly-contravariant flux tensor
    momentum_flux = h_vcon * v_con' + 0.5f0 * equations.gravity * h^2 * Gcon

    # Coriolis parameter
    f = 2 * equations.rotation_rate * x[3] / norm(x)  # 2Ωsinθ

    # Geometric source term
    s_geo = SVector(sum(Gamma1 .* momentum_flux), sum(Gamma2 .* momentum_flux))

    # Combined source terms
    source_1 = s_geo[1] + f * J * (Gcon[1, 2] * h_vcon[1] - Gcon[1, 1] * h_vcon[2])
    source_2 = s_geo[2] + f * J * (Gcon[2, 2] * h_vcon[1] - Gcon[2, 1] * h_vcon[2])

    # Do not scale by Jacobian since apply_jacobian! is called before this
    return SVector(zero(eltype(u)), -source_1, -source_2)
end

# Maximum wave speed along the normal direction in reference space
@inline function Trixi.max_abs_speed_naive(u_ll, u_rr, aux_vars_ll, aux_vars_rr,
                                           orientation,
                                           equations::AbstractCovariantShallowWaterEquations2D)
    # Geometric variables
    Gcon_ll = metric_contravariant(aux_vars_ll, equations)
    Gcon_rr = metric_contravariant(aux_vars_rr, equations)

    # Physical variables 
    h_ll = waterheight(u_ll, equations)
    h_rr = waterheight(u_rr, equations)
    h_vcon_ll = momentum_contravariant(u_ll, equations)
    h_vcon_rr = momentum_contravariant(u_rr, equations)

    return max(abs(h_vcon_ll[orientation] / h_ll) +
               sqrt(Gcon_ll[orientation, orientation] * h_ll * equations.gravity),
               abs(h_vcon_rr[orientation] / h_rr) +
               sqrt(Gcon_rr[orientation, orientation] * h_rr * equations.gravity))
end

# Maximum wave speeds with respect to the covariant basis
@inline function Trixi.max_abs_speeds(u, aux_vars,
                                      equations::AbstractCovariantShallowWaterEquations2D)
    vcon = velocity_contravariant(u, equations)
    h = waterheight(u, equations)
    Gcon = metric_contravariant(aux_vars, equations)
    return abs(vcon[1]) + sqrt(Gcon[1, 1] * h * equations.gravity),
           abs(vcon[2]) + sqrt(Gcon[2, 2] * h * equations.gravity)
end

# If the initial velocity field is defined in Cartesian coordinates and the chosen global 
# coordinate system is spherical, perform the appropriate conversion
@inline function cartesian2global(u, x,
                                  ::AbstractCovariantShallowWaterEquations2D{GlobalSphericalCoordinates})
    h_vlon, h_vlat, h_vrad = cartesian2spherical(u[2], u[3], u[4], x)
    return SVector(u[1], h_vlon, h_vlat, h_vrad)
end

# If the initial velocity field is defined in spherical coordinates and the chosen global 
# coordinate system is Cartesian, perform the appropriate conversion
@inline function spherical2global(u, x,
                                  ::AbstractCovariantShallowWaterEquations2D{GlobalCartesianCoordinates})
    h_vx, h_vy, h_vz = spherical2cartesian(u[2], u[3], u[4], x)
    return SVector(u[1], h_vx, h_vy, h_vz)
end

# If the initial velocity field is defined in spherical coordinates and the chosen global 
# coordinate system is spherical, do not convert
@inline function spherical2global(u, x,
                                  ::AbstractCovariantShallowWaterEquations2D{GlobalSphericalCoordinates})
    return u
end
end # @muladd<|MERGE_RESOLUTION|>--- conflicted
+++ resolved
@@ -15,20 +15,12 @@
 &= -fJ G^{ij}\varepsilon_{jk} hv^k,
 \end{aligned}
 ```
-<<<<<<< HEAD
 where $h$ is the geopotential height (equal to the total geopotential height $H$ for zero
 bottom topography), $v^i$ and $G^{ij}$ are the contravariant velocity and metric tensor
 components, $g$ is the gravitational acceleration, $b$ is the bottom topography, $f$ is the 
 Coriolis parameter, $J$ is the area element, $\varepsilon$ is the Levi-Civita symbol, and 
 $\partial_j$ is used as a shorthand for $\partial / \partial \xi^j$. The contravariant 
 momentum flux tensor components are given by
-=======
-where $h$ is the fluid height, $v^a$ and $G^{ab}$ are the contravariant velocity and metric 
-tensor components, $g$ is the gravitational acceleration, $f$ is the Coriolis parameter, 
-$J$ is the area element, and $\partial_a$ is used as a shorthand for 
-$\partial / \partial \xi^a$. Combining the advective and pressure terms in order to define 
-the momentum flux components
->>>>>>> c89ab296
 ```math
 \tau^{ij} = hv^i v^j + \frac{1}{2}G^{ij}gh^2.
 ```
