--- conflicted
+++ resolved
@@ -1,4 +1,4 @@
-<<<<<<< HEAD
+using Trixi: AbstractEquations
 """
     Physical constants
 """
@@ -11,10 +11,6 @@
 
 export CovariantLinearAdvectionEquation2D
 include("covariant_advection.jl")
-=======
-using Trixi: AbstractEquations
-
 abstract type AbstractCompressibleMoistEulerEquations{NDIMS, NVARS} <:
               AbstractEquations{NDIMS, NVARS} end
-include("compressible_moist_euler_2d_lucas.jl")
->>>>>>> 8ec3e9c8
+include("compressible_moist_euler_2d_lucas.jl")