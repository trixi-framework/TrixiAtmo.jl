--- conflicted
+++ resolved
@@ -3,15 +3,11 @@
   schedule:
     - cron: 0 0 * * *
   workflow_dispatch:
-<<<<<<< HEAD
-permissions: write-all
-=======
 permissions:
   actions: write
   checks: write
   contents: write
   pull-requests: write
->>>>>>> fd639d65
 jobs:
   CompatHelper:
     runs-on: ubuntu-latest
