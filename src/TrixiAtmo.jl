"""
    🌍 TrixiAtmo 🌍

**TrixiAtmo.jl** is a simulation package for atmospheric models based on
[Trixi.jl](https://github.com/trixi-framework/Trixi.jl)

See also: [trixi-framework/TrixiAtmo.jl](https://github.com/trixi-framework/TrixiAtmo.jl)
"""
module TrixiAtmo

using Reexport: @reexport
using Trixi
using MuladdMacro: @muladd
using Printf: @sprintf
using Static: True, False
using StrideArrays: PtrArray
using StaticArrayInterface: static_size
using LinearAlgebra: cross, norm, dot, det
using Reexport: @reexport
using LoopVectorization: @turbo
<<<<<<< HEAD
using ForwardDiff: derivative
=======
using QuadGK: quadgk
>>>>>>> dcc9c9ae
using HDF5: HDF5, h5open, attributes, create_dataset, datatype, dataspace

@reexport using StaticArrays: SVector, SMatrix
@reexport import Trixi: waterheight

include("auxiliary/auxiliary.jl")
include("equations/equations.jl")
include("meshes/meshes.jl")
include("semidiscretization/semidiscretization.jl")
include("solvers/solvers.jl")
include("semidiscretization/semidiscretization_hyperbolic_2d_manifold_in_3d.jl")
include("callbacks_step/callbacks_step.jl")

export CompressibleMoistEulerEquations2D, ShallowWaterEquations3D,
       CovariantLinearAdvectionEquation2D, CovariantShallowWaterEquations2D,
       SplitCovariantShallowWaterEquations2D

export GlobalCartesianCoordinates, GlobalSphericalCoordinates

export flux_chandrashekar, FluxLMARS

export flux_nonconservative_zeros, flux_nonconservative_ec,
       flux_nonconservative_surface_simplified, source_terms_geometric_coriolis

export source_terms_lagrange_multiplier, clean_solution_lagrange_multiplier!

export cons2prim_and_vorticity, contravariant2global

export P4estMeshCubedSphere2D, P4estMeshQuadIcosahedron2D, MetricTermsCrossProduct,
       MetricTermsInvariantCurl

export EARTH_RADIUS, EARTH_GRAVITATIONAL_ACCELERATION,
       EARTH_ROTATION_RATE, SECONDS_PER_DAY

export transform_initial_condition

export initial_condition_gaussian, initial_condition_geostrophic_balance,
       initial_condition_rossby_haurwitz, initial_condition_isolated_mountain,
       initial_condition_unsteady_solid_body_rotation,
       initial_condition_barotropic_instability

export bottom_topography_isolated_mountain, bottom_topography_unsteady_solid_body_rotation

export examples_dir
end # module TrixiAtmo<|MERGE_RESOLUTION|>--- conflicted
+++ resolved
@@ -18,11 +18,8 @@
 using LinearAlgebra: cross, norm, dot, det
 using Reexport: @reexport
 using LoopVectorization: @turbo
-<<<<<<< HEAD
+using QuadGK: quadgk
 using ForwardDiff: derivative
-=======
-using QuadGK: quadgk
->>>>>>> dcc9c9ae
 using HDF5: HDF5, h5open, attributes, create_dataset, datatype, dataspace
 
 @reexport using StaticArrays: SVector, SMatrix
