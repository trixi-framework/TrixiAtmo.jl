--- conflicted
+++ resolved
@@ -43,11 +43,7 @@
 ```
 Note that the geometric contribution to the source term involves the Christoffel symbols of
 the second kind, which can been expressed in terms of the covariant metric tensor 
-<<<<<<< HEAD
-components $G_{ab}$ as 
-=======
 components $G_{ij}$ as 
->>>>>>> 8e9054c3
 ```math
 \Gamma_{jk}^i = 
 \frac{1}{2}G^{il}\big(\partial_j G_{kl} + \partial_k G_{jl} - \partial_l G_{jk}\big).
