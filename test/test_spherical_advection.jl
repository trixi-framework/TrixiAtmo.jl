--- conflicted
+++ resolved
@@ -11,35 +11,19 @@
     @test_trixi_include(joinpath(EXAMPLES_DIR,
                                  "elixir_spherical_advection_cartesian.jl"),
                         l2=[
-<<<<<<< HEAD
                             0.008445050734443814,
                             0.008234141170177999,
                             0.0018421064842753803,
                             0.0,
-                            0.06443024298066,
+                            0.06443024298066
                         ],
                         linf=[
                             0.09489504882003308,
                             0.09648119517743559,
                             0.013745339970863746,
                             0.0,
-                            0.40932299941471895,
+                            0.40932299941471895
                         ])
-=======
-                            8.44498914e-03,
-                            8.23407970e-03,
-                            1.84210216e-03,
-                            0.00000000e+00,
-                            6.44302432e-02
-                        ],
-                        linf=[
-                            9.48946345e-02,
-                            9.64807833e-02,
-                            1.37450721e-02,
-                            0.00000000e+00,
-                            0.40932295554303133
-                        ], element_local_mapping=false)
->>>>>>> 49ec206e
     # Ensure that we do not have excessive memory allocations
     # (e.g., from type instabilities)
     let
@@ -52,7 +36,6 @@
 
 @trixiatmo_testset "Spherical advection, covariant weak form, LLF surface flux" begin
     @test_trixi_include(joinpath(EXAMPLES_DIR,
-<<<<<<< HEAD
                                  "elixir_spherical_advection_covariant.jl"),
                         l2=[1.0001621291410059, 0.0, 0.0],
                         linf=[14.245184617343739, 0.0, 0.0])
@@ -92,23 +75,6 @@
                         linf=[38.09056110399384, 0.0, 0.0],
                         volume_integral=VolumeIntegralFluxDifferencing(flux_central),
                         surface_flux=flux_central)
-=======
-                                 "elixir_euler_spherical_advection_cartesian.jl"),
-                        l2=[
-                            0.00897499647958351,
-                            0.008743150662795171,
-                            0.001993813300529814,
-                            0.0,
-                            0.06452666141326718
-                        ],
-                        linf=[
-                            0.10136306017376362,
-                            0.10308252591097666,
-                            0.014142319489653277,
-                            0.0,
-                            0.41047171697830986
-                        ], element_local_mapping=true)
->>>>>>> 49ec206e
     # Ensure that we do not have excessive memory allocations
     # (e.g., from type instabilities)
     let
