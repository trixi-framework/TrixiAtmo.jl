"""
    🌍 TrixiAtmo 🌍

**TrixiAtmo.jl** is a simulation package for atmospheric models based on
[Trixi.jl](https://github.com/trixi-framework/Trixi.jl)

See also: [trixi-framework/TrixiAtmo.jl](https://github.com/trixi-framework/TrixiAtmo.jl)
"""
module TrixiAtmo

using Trixi
using MuladdMacro: @muladd
using StaticArrays: SVector
using Static: True, False
using LinearAlgebra: norm
using Reexport: @reexport
@reexport using StaticArrays: SVector

include("auxiliary/auxiliary.jl")
include("equations/equations.jl")

export CompressibleMoistEulerEquations2D

<<<<<<< HEAD
=======
export flux_chandrashekar, flux_LMARS

export examples_dir

>>>>>>> 32fa7c76
end # module TrixiAtmo<|MERGE_RESOLUTION|>--- conflicted
+++ resolved
@@ -21,11 +21,8 @@
 
 export CompressibleMoistEulerEquations2D
 
-<<<<<<< HEAD
-=======
 export flux_chandrashekar, flux_LMARS
 
 export examples_dir
 
->>>>>>> 32fa7c76
 end # module TrixiAtmo