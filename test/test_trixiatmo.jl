--- conflicted
+++ resolved
@@ -1,148 +1,3 @@
-<<<<<<< HEAD
-using Test: @test
-using TrixiTest: @trixi_test_nowarn
-using Trixi: Trixi, examples_dir, trixi_include
-import TrixiAtmo
-
-# Use a macro to avoid world age issues when defining new initial conditions etc.
-# inside an elixir.
-"""
-    @test_trixi_include(elixir; l2=nothing, linf=nothing,
-                                atol=500*eps(), rtol=sqrt(eps()),
-                                parameters...)
-
-Test Trixi by calling `trixi_include(elixir; parameters...)`.
-By default, only the absence of error output is checked.
-If `l2` or `linf` are specified, in addition the resulting L2/Linf errors
-are compared approximately against these reference values, using `atol, rtol`
-as absolute/relative tolerance.
-"""
-macro test_trixi_include(elixir, args...)
-    local l2 = get_kwarg(args, :l2, nothing)
-    local linf = get_kwarg(args, :linf, nothing)
-    local atol = get_kwarg(args, :atol, 500 * eps())
-    local rtol = get_kwarg(args, :rtol, sqrt(eps()))
-    local skip_coverage = get_kwarg(args, :skip_coverage, false)
-    local coverage_override = expr_to_named_tuple(get_kwarg(args, :coverage_override, :()))
-    if !(:maxiters in keys(coverage_override))
-        # maxiters in coverage_override defaults to 1
-        coverage_override = (; coverage_override..., maxiters = 1)
-    end
-
-    local cmd = string(Base.julia_cmd())
-    local coverage = occursin("--code-coverage", cmd) &&
-                     !occursin("--code-coverage=none", cmd)
-
-    local kwargs = Pair{Symbol, Any}[]
-    for arg in args
-        if (arg.head == :(=) &&
-            !(arg.args[1] in (:l2, :linf, :atol, :rtol, :coverage_override, :skip_coverage))
-            && !(coverage && arg.args[1] in keys(coverage_override)))
-            push!(kwargs, Pair(arg.args...))
-        end
-    end
-
-    quote
-        TrixiAtmo.Trixi.mpi_isroot() && println("═"^100)
-        TrixiAtmo.Trixi.mpi_isroot() && println($elixir)
-
-        # if `maxiters` is set in tests, it is usually set to a small number to
-        # run only a few steps - ignore possible warnings coming from that
-        if any(==(:maxiters) ∘ first, $kwargs)
-            additional_ignore_content = [
-                r"┌ Warning: Interrupted\. Larger maxiters is needed\..*\n└ @ SciMLBase .+\n",
-                r"┌ Warning: Interrupted\. Larger maxiters is needed\..*\n└ @ Trixi .+\n"]
-        else
-            additional_ignore_content = []
-        end
-
-        # evaluate examples in the scope of the module they're called from
-        @test_nowarn_mod TrixiAtmo.Trixi.trixi_include(@__MODULE__, $elixir; $kwargs...) additional_ignore_content
-
-        # if present, compare l2 and linf errors against reference values
-        if !isnothing($l2) || !isnothing($linf)
-            l2_measured, linf_measured = analysis_callback(sol)
-
-            if TrixiAtmo.Trixi.mpi_isroot() && !isnothing($l2)
-                @test length($l2) == length(l2_measured)
-                for (l2_expected, l2_actual) in zip($l2, l2_measured)
-                    @test isapprox(l2_expected, l2_actual, atol = $atol, rtol = $rtol)
-                end
-            end
-
-            if TrixiAtmo.Trixi.mpi_isroot() && !isnothing($linf)
-                @test length($linf) == length(linf_measured)
-                for (linf_expected, linf_actual) in zip($linf, linf_measured)
-                    @test isapprox(linf_expected, linf_actual, atol = $atol, rtol = $rtol)
-                end
-            end
-        end
-
-        TrixiAtmo.Trixi.mpi_isroot() && println("═"^100)
-        TrixiAtmo.Trixi.mpi_isroot() && println("\n\n")
-    end
-end
-
-# Get the first value assigned to `keyword` in `args` and return `default_value`
-# if there are no assignments to `keyword` in `args`.
-function get_kwarg(args, keyword, default_value)
-    val = default_value
-    for arg in args
-        if arg.head == :(=) && arg.args[1] == keyword
-            val = arg.args[2]
-            break
-        end
-    end
-    return val
-end
-
-function expr_to_named_tuple(expr)
-    result = (;)
-
-    for arg in expr.args
-        if arg.head != :(=)
-            error("Invalid expression")
-        end
-        result = (; result..., arg.args[1] => arg.args[2])
-    end
-    return result
-end
-
-# Modified version of `@test_nowarn` that prints the content of `stderr` when
-# it is not empty and ignores module replacements.
-macro test_nowarn_mod(expr, additional_ignore_content = [])
-    quote
-        add_to_additional_ignore_content = [
-            # We need to ignore steady state information reported by our callbacks
-            r"┌ Info:   Steady state tolerance reached\n│   steady_state_callback .+\n└   t = .+\n",
-            # NOTE: These warnings arose from Julia 1.10 onwards
-            r"WARNING: Method definition .* in module .* at .* overwritten .*.\n"
-        ]
-        append!($additional_ignore_content, add_to_additional_ignore_content)
-        @trixi_test_nowarn $(esc(expr)) $additional_ignore_content
-    end
-end
-
-"""
-    @trixiatmo_testset "name of the testset" #= code to test #=
-
-Similar to `@testset`, but wraps the code inside a temporary module to avoid
-namespace pollution. It also `include`s this file again to provide the
-definition of `@test_trixi_include`. Moreover, it records the execution time
-of the testset similarly to [`timed_testset`](@ref).
-"""
-macro trixiatmo_testset(name, expr)
-    @assert name isa String
-    # TODO: `@eval` is evil
-    # We would like to use
-    #   mod = gensym(name)
-    #   ...
-    #   module $mod
-    # to create new module names for every test set. However, this is not
-    # compatible with the dirty hack using `@eval` to get the mapping when
-    # loading structured, curvilinear meshes. Thus, we need to use a plain
-    # module name here.
-=======
 # Testing uses TrixiTest.jl
 # Collect everything needed here and include from test_*.jl
 
@@ -160,7 +15,6 @@
     ]
     args = append_to_kwargs(args, :additional_ignore_content,
                             add_to_additional_ignore_content)
->>>>>>> b55387b0
     quote
         @test_trixi_include_base($(esc(expr)), $(args...))
     end
