--- conflicted
+++ resolved
@@ -2,8 +2,4 @@
 
 abstract type AbstractCompressibleMoistEulerEquations{NDIMS, NVARS} <:
               AbstractEquations{NDIMS, NVARS} end
-<<<<<<< HEAD
-include("compressible_moist_euler_2d.jl")
-=======
-include("compressible_moist_euler_2d_lucas.jl")
->>>>>>> 32fa7c76
+include("compressible_moist_euler_2d_lucas.jl")