<<<<<<< HEAD
@muladd begin
#! format: noindent

# Weak-form kernel for 3D equations solved in 2D manifolds
=======

function Trixi.rhs!(du, u, t,
                    mesh::Union{P4estMesh{2}, T8codeMesh{2}},
                    equations::AbstractEquations{3},
                    boundary_conditions, source_terms::Source,
                    dg::DG, cache) where {Source}

    # Reset du
    Trixi.@trixi_timeit Trixi.timer() "reset ∂u/∂t" Trixi.reset_du!(du, dg, cache)

    # Calculate volume integral
    Trixi.@trixi_timeit Trixi.timer() "volume integral" begin
        Trixi.calc_volume_integral!(du, u, mesh,
                                    Trixi.have_nonconservative_terms(equations), equations,
                                    dg.volume_integral, dg, cache)
    end

    # Prolong solution to interfaces
    Trixi.@trixi_timeit Trixi.timer() "prolong2interfaces" begin
        Trixi.prolong2interfaces!(cache, u, mesh, equations,
                                  dg.surface_integral, dg)
    end

    # Calculate interface fluxes
    Trixi.@trixi_timeit Trixi.timer() "interface flux" begin
        Trixi.calc_interface_flux!(cache.elements.surface_flux_values, mesh,
                                   Trixi.have_nonconservative_terms(equations), equations,
                                   dg.surface_integral, dg, cache)
    end

    # Prolong solution to boundaries
    Trixi.@trixi_timeit Trixi.timer() "prolong2boundaries" begin
        Trixi.prolong2boundaries!(cache, u, mesh, equations,
                                  dg.surface_integral, dg)
    end

    # Calculate boundary fluxes
    Trixi.@trixi_timeit Trixi.timer() "boundary flux" begin
        Trixi.calc_boundary_flux!(cache, t, boundary_conditions, mesh, equations,
                                  dg.surface_integral, dg)
    end

    # Prolong solution to mortars
    Trixi.@trixi_timeit Trixi.timer() "prolong2mortars" begin
        Trixi.prolong2mortars!(cache, u, mesh, equations,
                               dg.mortar, dg.surface_integral, dg)
    end

    # Calculate mortar fluxes
    Trixi.@trixi_timeit Trixi.timer() "mortar flux" begin
        Trixi.calc_mortar_flux!(cache.elements.surface_flux_values, mesh,
                                Trixi.have_nonconservative_terms(equations), equations,
                                dg.mortar, dg.surface_integral, dg, cache)
    end

    # Calculate surface integrals
    Trixi.@trixi_timeit Trixi.timer() "surface integral" begin
        Trixi.calc_surface_integral!(du, u, mesh, equations,
                                     dg.surface_integral, dg, cache)
    end

    # Apply Jacobian from mapping to reference element
    Trixi.@trixi_timeit Trixi.timer() "Jacobian" Trixi.apply_jacobian!(du, mesh, equations,
                                                                       dg, cache)

    # Calculate source terms
    Trixi.@trixi_timeit Trixi.timer() "source terms" begin
        calc_sources_2d_manifold_in_3d!(du, u, t, source_terms, equations, dg, cache)
    end

    return nothing
end

# Weak-form kernel for 3D equations solved on 2D manifolds
>>>>>>> 49ec206e
@inline function Trixi.weak_form_kernel!(du, u,
                                         element,
                                         mesh::Union{StructuredMesh{2},
                                                     UnstructuredMesh2D,
                                                     P4estMesh{2}, T8codeMesh{2}},
                                         nonconservative_terms::False,
                                         equations::AbstractEquations{3},
                                         dg::DGSEM, cache, alpha = true)
    # true * [some floating point value] == [exactly the same floating point value]
    # This can (hopefully) be optimized away due to constant propagation.
    @unpack derivative_dhat = dg.basis
    @unpack contravariant_vectors = cache.elements

    for j in eachnode(dg), i in eachnode(dg)
        u_node = Trixi.get_node_vars(u, equations, dg, i, j, element)

        flux1 = flux(u_node, 1, equations)
        flux2 = flux(u_node, 2, equations)
        flux3 = flux(u_node, 3, equations)

        # Compute the contravariant flux by taking the scalar product of the
        # first contravariant vector Ja^1 and the flux vector
        Ja11, Ja12, Ja13 = Trixi.get_contravariant_vector(1, contravariant_vectors, i,
                                                          j,
                                                          element)
        contravariant_flux1 = Ja11 * flux1 + Ja12 * flux2 + Ja13 * flux3
        for ii in eachnode(dg)
            Trixi.multiply_add_to_node_vars!(du, alpha * derivative_dhat[ii, i],
                                             contravariant_flux1, equations, dg, ii, j,
                                             element)
        end

        # Compute the contravariant flux by taking the scalar product of the
        # second contravariant vector Ja^2 and the flux vector
        Ja21, Ja22, Ja23 = Trixi.get_contravariant_vector(2, contravariant_vectors, i,
                                                          j,
                                                          element)
        contravariant_flux2 = Ja21 * flux1 + Ja22 * flux2 + Ja23 * flux3
        for jj in eachnode(dg)
            Trixi.multiply_add_to_node_vars!(du, alpha * derivative_dhat[jj, j],
                                             contravariant_flux2, equations, dg, i, jj,
                                             element)
        end
    end

    return nothing
end
<<<<<<< HEAD
end # muladd
=======

function calc_sources_2d_manifold_in_3d!(du, u, t, source_terms::Nothing,
                                         equations::AbstractEquations{3}, dg::DG, cache)
    return nothing
end

function calc_sources_2d_manifold_in_3d!(du, u, t, source_terms,
                                         equations::AbstractEquations{3}, dg::DG, cache)
    @unpack node_coordinates, contravariant_vectors, inverse_jacobian = cache.elements

    Trixi.@threaded for element in eachelement(dg, cache)
        for j in eachnode(dg), i in eachnode(dg)
            u_local = Trixi.get_node_vars(u, equations, dg, i, j, element)
            du_local = Trixi.get_node_vars(du, equations, dg, i, j, element)
            x_local = Trixi.get_node_coords(node_coordinates, equations, dg,
                                            i, j, element)
            contravariant_normal_vector = Trixi.get_contravariant_vector(3,
                                                                         contravariant_vectors,
                                                                         i, j,
                                                                         element) *
                                          inverse_jacobian[i, j, element]
            source = source_terms(u_local, du_local, x_local, t, equations,
                                  contravariant_normal_vector)
            Trixi.add_to_node_vars!(du, source, equations, dg, i, j, element)
        end
    end

    return nothing
end
>>>>>>> 49ec206e
<|MERGE_RESOLUTION|>--- conflicted
+++ resolved
@@ -1,9 +1,5 @@
-<<<<<<< HEAD
 @muladd begin
 #! format: noindent
-
-# Weak-form kernel for 3D equations solved in 2D manifolds
-=======
 
 function Trixi.rhs!(du, u, t,
                     mesh::Union{P4estMesh{2}, T8codeMesh{2}},
@@ -17,7 +13,8 @@
     # Calculate volume integral
     Trixi.@trixi_timeit Trixi.timer() "volume integral" begin
         Trixi.calc_volume_integral!(du, u, mesh,
-                                    Trixi.have_nonconservative_terms(equations), equations,
+                                    Trixi.have_nonconservative_terms(equations),
+                                    equations,
                                     dg.volume_integral, dg, cache)
     end
 
@@ -30,7 +27,8 @@
     # Calculate interface fluxes
     Trixi.@trixi_timeit Trixi.timer() "interface flux" begin
         Trixi.calc_interface_flux!(cache.elements.surface_flux_values, mesh,
-                                   Trixi.have_nonconservative_terms(equations), equations,
+                                   Trixi.have_nonconservative_terms(equations),
+                                   equations,
                                    dg.surface_integral, dg, cache)
     end
 
@@ -66,7 +64,8 @@
     end
 
     # Apply Jacobian from mapping to reference element
-    Trixi.@trixi_timeit Trixi.timer() "Jacobian" Trixi.apply_jacobian!(du, mesh, equations,
+    Trixi.@trixi_timeit Trixi.timer() "Jacobian" Trixi.apply_jacobian!(du, mesh,
+                                                                       equations,
                                                                        dg, cache)
 
     # Calculate source terms
@@ -77,8 +76,7 @@
     return nothing
 end
 
-# Weak-form kernel for 3D equations solved on 2D manifolds
->>>>>>> 49ec206e
+# Weak-form kernel for 3D equations solved in 2D manifolds
 @inline function Trixi.weak_form_kernel!(du, u,
                                          element,
                                          mesh::Union{StructuredMesh{2},
@@ -126,9 +124,6 @@
 
     return nothing
 end
-<<<<<<< HEAD
-end # muladd
-=======
 
 function calc_sources_2d_manifold_in_3d!(du, u, t, source_terms::Nothing,
                                          equations::AbstractEquations{3}, dg::DG, cache)
@@ -158,4 +153,4 @@
 
     return nothing
 end
->>>>>>> 49ec206e
+end # muladd