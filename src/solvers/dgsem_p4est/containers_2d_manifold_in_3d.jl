--- conflicted
+++ resolved
@@ -45,16 +45,10 @@
 
 # Create element container and initialize element data.
 # This function dispatches on the dimensions of the mesh and the equation (AbstractEquations{3})
-<<<<<<< HEAD
-function Trixi.init_elements(mesh::Union{P4estMesh{2, RealT},
-                                         T8codeMesh{2, RealT}},
+function Trixi.init_elements(mesh::Union{P4estMesh{2},
+                                         T8codeMesh{2}},
                              equations::Union{AbstractEquations{3},
                                               AbstractCovariantEquations2D},
-=======
-function Trixi.init_elements(mesh::Union{P4estMesh{2},
-                                         T8codeMesh{2}},
-                             equations::AbstractEquations{3},
->>>>>>> 2067837f
                              basis,
                              ::Type{uEltype}) where {uEltype <: Real}
     nelements = Trixi.ncells(mesh)
