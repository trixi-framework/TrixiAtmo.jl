--- conflicted
+++ resolved
@@ -22,10 +22,6 @@
                             9.64807833e-02,
                             1.37450721e-02,
                             0.00000000e+00,
-<<<<<<< HEAD
-                            4.09322956e-01,
-                        ])
-=======
                             4.09322999e-01,
                         ], element_local_mapping=false)
     # Ensure that we do not have excessive memory allocations
@@ -55,7 +51,6 @@
                             0.00000000e+00,
                             4.10471741e-01,
                         ], element_local_mapping=true)
->>>>>>> 3b6f7c1e
     # Ensure that we do not have excessive memory allocations
     # (e.g., from type instabilities)
     let
