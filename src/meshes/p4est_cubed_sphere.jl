@muladd begin
#! format: noindent

"""
    P4estMeshCubedSphere2D(trees_per_face_dimension, radius;
                            polydeg, RealT=Float64,
                            initial_refinement_level=0, unsaved_changes=true,
                            p4est_partition_allow_for_coarsening=true,
                            element_local_mapping=false)

Build a "Cubed Sphere" mesh as a 2D `P4estMesh` with
`6 * trees_per_face_dimension^2` trees.

The mesh will have no boundaries.

# Arguments
- `trees_per_face_dimension::Integer`: the number of trees in the two local dimensions of
                                       each face.
- `radius::Integer`: the radius of the sphere.
- `polydeg::Integer`: polynomial degree used to store the geometry of the mesh.
                      The mapping will be approximated by an interpolation polynomial
                      of the specified degree for each tree.
- `RealT::Type`: the type that should be used for coordinates.
- `initial_refinement_level::Integer`: refine the mesh uniformly to this level before the
  simulation starts.
- `unsaved_changes::Bool`: if set to `true`, the mesh will be saved to a mesh file.
- `p4est_partition_allow_for_coarsening::Bool`: Must be `true` when using AMR to make mesh
  adaptivity independent of domain partitioning. Should be `false` for static meshes to
  permit more fine-grained partitioning.
<<<<<<< HEAD
- `element_local_mapping::Bool`: option to use the element-local mapping from Appendix A of
  [Guba et al. (2014)](https://doi.org/10.5194/gmd-7-2803-2014).
=======
- `element_local_mapping::Bool`: option to use the alternative element-local mapping from
  Appendix A of [Guba et al. (2014)](https://doi.org/10.5194/gmd-7-2803-2014). If set to 
  `true`, the four corner vertex positions for each element will be obtained through an 
  equiangular gnomonic projection [(Ronchi et al. 1996)](https://doi.org/10.1006/jcph.1996.
  0047), and the tree node coordinates within the element will be obtained by first using 
  a bilinear mapping based on the four corner vertices, and then projecting the bilinearly 
  mapped nodes onto the spherical surface by normalizing the resulting Cartesian 
  coordinates and scaling by  `radius`. If set to `false`, the equiangular gnomonic 
  projection will be used for all node coordinates.
>>>>>>> 3b6f7c1e
"""
function P4estMeshCubedSphere2D(trees_per_face_dimension, radius;
                                polydeg, RealT = Float64,
                                initial_refinement_level = 0,
                                unsaved_changes = true,
                                p4est_partition_allow_for_coarsening = true,
                                element_local_mapping = false)
    connectivity = connectivity_cubed_sphere_2D(trees_per_face_dimension)

    n_trees = 6 * trees_per_face_dimension^2

    basis = LobattoLegendreBasis(RealT, polydeg)
    nodes = basis.nodes

    tree_node_coordinates = Array{RealT, 4}(undef, 3,
                                            ntuple(_ -> length(nodes), 2)...,
                                            n_trees)
    if element_local_mapping
        calc_tree_node_coordinates_cubed_sphere_local!(tree_node_coordinates, nodes,
                                                       trees_per_face_dimension, radius)
    else
        calc_tree_node_coordinates_cubed_sphere_standard!(tree_node_coordinates, nodes,
                                                          trees_per_face_dimension,
                                                          radius)
    end

    p4est = Trixi.new_p4est(connectivity, initial_refinement_level)

    boundary_names = fill(Symbol("---"), 2 * 2, n_trees)

    return P4estMesh{2}(p4est, tree_node_coordinates, nodes,
                        boundary_names, "", unsaved_changes,
                        p4est_partition_allow_for_coarsening)
end

# Connectivity of a 2D cubed sphere
function connectivity_cubed_sphere_2D(trees_per_face_dimension)
    n_cells_x = n_cells_y = trees_per_face_dimension

    linear_indices = LinearIndices((trees_per_face_dimension, trees_per_face_dimension,
                                    6))

    # Vertices represent the coordinates of the forest. This is used by `p4est`
    # to write VTK files.
    # Trixi.jl doesn't use the coordinates from `p4est`, so the vertices can be empty.
    n_vertices = 0
    n_trees = 6 * n_cells_x * n_cells_y

    # No corner connectivity is needed
    n_corners = 0
    vertices = Trixi.C_NULL
    tree_to_vertex = Trixi.C_NULL

    tree_to_tree = Array{Trixi.p4est_topidx_t, 2}(undef, 4, n_trees)
    tree_to_face = Array{Int8, 2}(undef, 4, n_trees)

    # Illustration of the local coordinates of each face. ξ and η are the first
    # local coordinates of each face. The third local coordinate ζ is always
    # pointing outwards, which yields a right-handed coordinate system for each face.
    #               ┌────────────────────────────────────────────────────┐
    #              ╱│                                                   ╱│
    #             ╱ │                       ξ <───┐                    ╱ │
    #            ╱  │                            ╱                    ╱  │
    #           ╱   │                4 (+y)     V                    ╱   │
    #          ╱    │                          η                    ╱    │
    #         ╱     │                                              ╱     │
    #        ╱      │                                             ╱      │
    #       ╱       │                                            ╱       │
    #      ╱        │                                           ╱        │
    #     ╱         │                    5 (-z)   η            ╱         │
    #    ╱          │                             ↑           ╱          │
    #   ╱           │                             │          ╱           │
    #  ╱            │                       ξ <───┘         ╱            │
    # ┌────────────────────────────────────────────────────┐    2 (+x)   │
    # │             │                                      │             │
    # │             │                                      │      ξ      │
    # │             │                                      │      ↑      │
    # │    1 (-x)   │                                      │      │      │
    # │             │                                      │      │      │
    # │     ╱│      │                                      │     ╱       │
    # │    V │      │                                      │    V        │
    # │   η  ↓      │                                      │   η         │
    # │      ξ      └──────────────────────────────────────│─────────────┘
    # │            ╱         η   6 (+z)                    │            ╱
    # │           ╱          ↑                             │           ╱
    # │          ╱           │                             │          ╱
    # │         ╱            └───> ξ                       │         ╱
    # │        ╱                                           │        ╱
    # │       ╱                                            │       ╱ Global coordinates:
    # │      ╱                                             │      ╱        y
    # │     ╱                      ┌───> ξ                 │     ╱         ↑
    # │    ╱                      ╱                        │    ╱          │
    # │   ╱                      V      3 (-y)             │   ╱           │
    # │  ╱                      η                          │  ╱            └─────> x
    # │ ╱                                                  │ ╱            ╱
    # │╱                                                   │╱            V
    # └────────────────────────────────────────────────────┘            z
    for direction in 1:6
        for cell_y in 1:n_cells_y, cell_x in 1:n_cells_x
            tree = linear_indices[cell_x, cell_y, direction]

            # Subtract 1 because `p4est` uses zero-based indexing
            # Negative x-direction
            if cell_x > 1 # Connect to tree at the same face
                tree_to_tree[1, tree] = linear_indices[cell_x - 1, cell_y,
                                                       direction] - 1
                tree_to_face[1, tree] = 1
            elseif direction == 1 # This is the -x face
                target = 4
                tree_to_tree[1, tree] = linear_indices[end, cell_y, target] - 1
                tree_to_face[1, tree] = 1
            elseif direction == 2 # This is the +x face
                target = 3
                tree_to_tree[1, tree] = linear_indices[end, cell_y, target] - 1
                tree_to_face[1, tree] = 1
            elseif direction == 3 # This is the -y face
                target = 1
                tree_to_tree[1, tree] = linear_indices[end, cell_y, target] - 1
                tree_to_face[1, tree] = 1
            elseif direction == 4 # This is the +y face
                target = 2
                tree_to_tree[1, tree] = linear_indices[end, cell_y, target] - 1
                tree_to_face[1, tree] = 1
            elseif direction == 5 # This is the -z face
                target = 2
                tree_to_tree[1, tree] = linear_indices[cell_y, 1, target] - 1
                tree_to_face[1, tree] = 2
            else # direction == 6, this is the +z face
                target = 1
                tree_to_tree[1, tree] = linear_indices[end - cell_y + 1, end,
                                                       target] - 1
                tree_to_face[1, tree] = 7 # first face dimensions are oppositely oriented, add 4
            end

            # Positive x-direction
            if cell_x < n_cells_x # Connect to tree at the same face
                tree_to_tree[2, tree] = linear_indices[cell_x + 1, cell_y,
                                                       direction] - 1
                tree_to_face[2, tree] = 0
            elseif direction == 1 # This is the -x face
                target = 3
                tree_to_tree[2, tree] = linear_indices[1, cell_y, target] - 1
                tree_to_face[2, tree] = 0
            elseif direction == 2 # This is the +x face
                target = 4
                tree_to_tree[2, tree] = linear_indices[1, cell_y, target] - 1
                tree_to_face[2, tree] = 0
            elseif direction == 3 # This is the -y face
                target = 2
                tree_to_tree[2, tree] = linear_indices[1, cell_y, target] - 1
                tree_to_face[2, tree] = 0
            elseif direction == 4 # This is the +y face
                target = 1
                tree_to_tree[2, tree] = linear_indices[1, cell_y, target] - 1
                tree_to_face[2, tree] = 0
            elseif direction == 5 # This is the -z face
                target = 1
                tree_to_tree[2, tree] = linear_indices[end - cell_y + 1, 1,
                                                       target] - 1
                tree_to_face[2, tree] = 6 # first face dimensions are oppositely oriented, add 4
            else # direction == 6, this is the +z face
                target = 2
                tree_to_tree[2, tree] = linear_indices[cell_y, end, target] - 1
                tree_to_face[2, tree] = 3
            end

            # Negative y-direction
            if cell_y > 1 # Connect to tree at the same face
                tree_to_tree[3, tree] = linear_indices[cell_x, cell_y - 1,
                                                       direction] - 1
                tree_to_face[3, tree] = 3
            elseif direction == 1
                target = 5
                tree_to_tree[3, tree] = linear_indices[end, end - cell_x + 1,
                                                       target] - 1
                tree_to_face[3, tree] = 5 # first face dimensions are oppositely oriented, add 4
            elseif direction == 2
                target = 5
                tree_to_tree[3, tree] = linear_indices[1, cell_x, target] - 1
                tree_to_face[3, tree] = 0
            elseif direction == 3
                target = 5
                tree_to_tree[3, tree] = linear_indices[end - cell_x + 1, 1,
                                                       target] - 1
                tree_to_face[3, tree] = 6 # first face dimensions are oppositely oriented, add 4
            elseif direction == 4
                target = 5
                tree_to_tree[3, tree] = linear_indices[cell_x, end, target] - 1
                tree_to_face[3, tree] = 3
            elseif direction == 5
                target = 3
                tree_to_tree[3, tree] = linear_indices[end - cell_x + 1, 1,
                                                       target] - 1
                tree_to_face[3, tree] = 6 # first face dimensions are oppositely oriented, add 4
            else # direction == 6
                target = 3
                tree_to_tree[3, tree] = linear_indices[cell_x, end, target] - 1
                tree_to_face[3, tree] = 3
            end

            # Positive y-direction
            if cell_y < n_cells_y # Connect to tree at the same face
                tree_to_tree[4, tree] = linear_indices[cell_x, cell_y + 1,
                                                       direction] - 1
                tree_to_face[4, tree] = 2
            elseif direction == 1
                target = 6
                tree_to_tree[4, tree] = linear_indices[1, end - cell_x + 1,
                                                       target] - 1
                tree_to_face[4, tree] = 4 # first face dimensions are oppositely oriented, add 4
            elseif direction == 2
                target = 6
                tree_to_tree[4, tree] = linear_indices[end, cell_x, target] - 1
                tree_to_face[4, tree] = 1
            elseif direction == 3
                target = 6
                tree_to_tree[4, tree] = linear_indices[cell_x, 1, target] - 1
                tree_to_face[4, tree] = 2
            elseif direction == 4
                target = 6
                tree_to_tree[4, tree] = linear_indices[end - cell_x + 1, end,
                                                       target] - 1
                tree_to_face[4, tree] = 7 # first face dimensions are oppositely oriented, add 4
            elseif direction == 5
                target = 4
                tree_to_tree[4, tree] = linear_indices[cell_x, 1, target] - 1
                tree_to_face[4, tree] = 2
            else # direction == 6
                target = 4
                tree_to_tree[4, tree] = linear_indices[end - cell_x + 1, end,
                                                       target] - 1
                tree_to_face[4, tree] = 7 # first face dimensions are oppositely oriented, add 4
            end
        end
    end

    tree_to_corner = Trixi.C_NULL
    # `p4est` docs: "in trivial cases it is just a pointer to a p4est_topix value of 0."
    # We don't need corner connectivity, so this is a trivial case.
    ctt_offset = zeros(Trixi.p4est_topidx_t, 1)

    corner_to_tree = Trixi.C_NULL
    corner_to_corner = Trixi.C_NULL

    connectivity = Trixi.p4est_connectivity_new_copy(n_vertices, n_trees, n_corners,
                                                     vertices, tree_to_vertex,
                                                     tree_to_tree, tree_to_face,
                                                     tree_to_corner, ctt_offset,
                                                     corner_to_tree, corner_to_corner)

    @assert Trixi.p4est_connectivity_is_valid(connectivity) == 1

    return connectivity
end

<<<<<<< HEAD
# Calculate physical coordinates of each node of a 2D cubed sphere mesh using the
# element-local mapping from Guba et al. (see https://doi.org/10.5194/gmd-7-2803-2014,
# Appendix A). We thank Oswald Knoth for bringing this paper to our attention.
=======
# Calculate physical coordinates of each node of a 2D cubed sphere mesh by mapping 
# the LGL quadrature nodes onto a Cartesian element grid, then using the equiangular 
# gnomonic mapping to place the nodes on the spherical surface
>>>>>>> 3b6f7c1e
function calc_tree_node_coordinates_cubed_sphere_standard!(node_coordinates::AbstractArray{<:Any,
                                                                                           4},
                                                           nodes,
                                                           trees_per_face_dimension,
                                                           radius)
    n_cells_x = n_cells_y = trees_per_face_dimension

    linear_indices = LinearIndices((n_cells_x, n_cells_y, 6))

    # Get cell length in reference mesh
    dx = 2 / n_cells_x
    dy = 2 / n_cells_y

    for direction in 1:6
        for cell_y in 1:n_cells_y, cell_x in 1:n_cells_x
            tree = linear_indices[cell_x, cell_y, direction]

            x_offset = -1 + (cell_x - 1) * dx + dx / 2
            y_offset = -1 + (cell_y - 1) * dy + dy / 2
            z_offset = 0

            for j in eachindex(nodes), i in eachindex(nodes)
                # node_coordinates are the mapped reference node coordinates
                node_coordinates[:, i, j, tree] .= Trixi.cubed_sphere_mapping(x_offset +
                                                                              dx / 2 *
                                                                              nodes[i],
                                                                              y_offset +
                                                                              dy / 2 *
                                                                              nodes[j],
                                                                              z_offset,
                                                                              radius,
                                                                              0,
                                                                              direction)
            end
        end
    end
end

<<<<<<< HEAD
# Calculate physical coordinates of each node of a 2D cubed sphere mesh using the 
=======
# Calculate physical coordinates of each node of a 2D cubed sphere mesh using the
# element-local mapping from Guba et al. (see https://doi.org/10.5194/gmd-7-2803-2014,
# Appendix A). We thank Oswald Knoth for bringing this paper to our attention.
>>>>>>> 3b6f7c1e
function calc_tree_node_coordinates_cubed_sphere_local!(node_coordinates::AbstractArray{<:Any,
                                                                                        4},
                                                        nodes, trees_per_face_dimension,
                                                        radius)
    n_cells_x = n_cells_y = trees_per_face_dimension

    linear_indices = LinearIndices((n_cells_x, n_cells_y, 6))

    # Get cell length in reference mesh
    dx = 2 / n_cells_x
    dy = 2 / n_cells_y

    for direction in 1:6
        for cell_y in 1:n_cells_y, cell_x in 1:n_cells_x
            tree = linear_indices[cell_x, cell_y, direction]

            x_offset = -1 + (cell_x - 1) * dx + dx / 2
            y_offset = -1 + (cell_y - 1) * dy + dy / 2
            z_offset = 0

            # Vertices for bilinear mapping
            v1 = Trixi.cubed_sphere_mapping(x_offset - dx / 2,
                                            y_offset - dx / 2,
                                            z_offset, radius, 0, direction)

            v2 = Trixi.cubed_sphere_mapping(x_offset + dx / 2,
                                            y_offset - dx / 2,
                                            z_offset, radius, 0, direction)

            v3 = Trixi.cubed_sphere_mapping(x_offset + dx / 2,
                                            y_offset + dx / 2,
                                            z_offset, radius, 0, direction)

            v4 = Trixi.cubed_sphere_mapping(x_offset - dx / 2,
                                            y_offset + dx / 2,
                                            z_offset, radius, 0, direction)

            for j in eachindex(nodes), i in eachindex(nodes)
                # node_coordinates are the mapped reference node coordinates
                node_coordinates[:, i, j, tree] .= local_mapping(nodes[i], nodes[j],
                                                                 v1, v2, v3, v4, radius)
            end
        end
    end
end

# Local mapping from the reference quadrilateral to a spherical patch based on four vertex
# positions on the sphere, provided in Cartesian coordinates
@inline function local_mapping(xi1, xi2, v1, v2, v3, v4, radius)

    # Construct a bilinear mapping based on the four corner vertices
    x_bilinear = 0.25f0 * ((1 - xi1) * (1 - xi2) * v1 + (1 + xi1) * (1 - xi2) * v2 +
                  (1 + xi1) * (1 + xi2) * v3 + (1 - xi1) * (1 + xi2) * v4)

    # Project the mapped local coordinates onto the sphere
    return radius * x_bilinear / norm(x_bilinear)
end
end # @muladd<|MERGE_RESOLUTION|>--- conflicted
+++ resolved
@@ -27,10 +27,6 @@
 - `p4est_partition_allow_for_coarsening::Bool`: Must be `true` when using AMR to make mesh
   adaptivity independent of domain partitioning. Should be `false` for static meshes to
   permit more fine-grained partitioning.
-<<<<<<< HEAD
-- `element_local_mapping::Bool`: option to use the element-local mapping from Appendix A of
-  [Guba et al. (2014)](https://doi.org/10.5194/gmd-7-2803-2014).
-=======
 - `element_local_mapping::Bool`: option to use the alternative element-local mapping from
   Appendix A of [Guba et al. (2014)](https://doi.org/10.5194/gmd-7-2803-2014). If set to 
   `true`, the four corner vertex positions for each element will be obtained through an 
@@ -40,7 +36,6 @@
   mapped nodes onto the spherical surface by normalizing the resulting Cartesian 
   coordinates and scaling by  `radius`. If set to `false`, the equiangular gnomonic 
   projection will be used for all node coordinates.
->>>>>>> 3b6f7c1e
 """
 function P4estMeshCubedSphere2D(trees_per_face_dimension, radius;
                                 polydeg, RealT = Float64,
@@ -296,15 +291,9 @@
     return connectivity
 end
 
-<<<<<<< HEAD
-# Calculate physical coordinates of each node of a 2D cubed sphere mesh using the
-# element-local mapping from Guba et al. (see https://doi.org/10.5194/gmd-7-2803-2014,
-# Appendix A). We thank Oswald Knoth for bringing this paper to our attention.
-=======
 # Calculate physical coordinates of each node of a 2D cubed sphere mesh by mapping 
 # the LGL quadrature nodes onto a Cartesian element grid, then using the equiangular 
 # gnomonic mapping to place the nodes on the spherical surface
->>>>>>> 3b6f7c1e
 function calc_tree_node_coordinates_cubed_sphere_standard!(node_coordinates::AbstractArray{<:Any,
                                                                                            4},
                                                            nodes,
@@ -343,13 +332,9 @@
     end
 end
 
-<<<<<<< HEAD
-# Calculate physical coordinates of each node of a 2D cubed sphere mesh using the 
-=======
 # Calculate physical coordinates of each node of a 2D cubed sphere mesh using the
 # element-local mapping from Guba et al. (see https://doi.org/10.5194/gmd-7-2803-2014,
 # Appendix A). We thank Oswald Knoth for bringing this paper to our attention.
->>>>>>> 3b6f7c1e
 function calc_tree_node_coordinates_cubed_sphere_local!(node_coordinates::AbstractArray{<:Any,
                                                                                         4},
                                                         nodes, trees_per_face_dimension,
